# <img src="frontend/public/matterbridge.svg" alt="Matterbridge Logo" width="64px" height="64px">&nbsp;&nbsp;&nbsp;Matterbridge changelog

All notable changes to this project will be documented in this file.

If you like this project and find it useful, please consider giving it a star on GitHub at https://github.com/Luligu/matterbridge and sponsoring it.

<a href="https://www.buymeacoffee.com/luligugithub">
  <img src="bmc-button.svg" alt="Buy me a coffee" width="120">
</a>

<<<<<<< HEAD
## [3.0.2] - 2025-05-14

### Added

=======
## [3.0.3] - 2025-05-??

### Added

- [virtual] Added virtual devices configuration mode in the Matterbridge Settings: 'Disabled', 'Light', 'Outlet', 'Switch', 'Mounted_switch'. Switch is not supported by Alexa. Mounted Switch is not supported by Apple.
- [deviceTypes] Add waterHeater device type.

### Changed

- [package]: Updated dependencies.
- [export]: Removed long deprecated Matter exports from matterbridge. Use matterbridge/matter.
- [matterbridge]: Refactored initialize() and cleanup() methods.
- [matterbridge]: Updated -help informations.

### Fixed

<a href="https://www.buymeacoffee.com/luligugithub">
  <img src="bmc-button.svg" alt="Buy me a coffee" width="80">
</a>

## [3.0.2] - 2025-05-14

### Added

>>>>>>> f367a1c6
- [virtual] Added virtual devices Restart Matterbridge and Update Matterbridge and full Jest tests (can be disabled adding -novirtual to the command line).
- [virtual] Added virtual devices Reboot Matterbridge for Shelly board and full Jest tests (can be disabled adding -novirtual to the command line).
- [shelly] Refactor shelly api and added full Jest test.

### Changed

- [package]: Updated dependencies.
- [utils]: Refactor utils functions.
- [utils]: Updated Jest tests on utils functions.
- [devices]: Added RoboticVacuumCleaner class to create the Robotic Vacuum Cleaner device type in one line of code.

### Fixed

- [frontend]: Fixed refresh of start/stop sharing.

<a href="https://www.buymeacoffee.com/luligugithub">
  <img src="bmc-button.svg" alt="Buy me a coffee" width="80">
</a>

## [3.0.1] - 2025-05-06

### Added

- [docker]: The builder for the **docker** image with tag **latest** will run each day at 00:00 UTC if there are new releases. Inside the image matterbridge and all plugins with the latest release (as published on npm) are already loaded. You can just pull the new image and matterbridge with all plugins will be updated to the latest.
- [docker]: The builder for the **docker** image with tag **dev** will run each day at 00:00 UTC if there are new commits. Inside the image matterbridge and all plugins with the dev release (as pushed on GitHub) are already loaded. You can just pull the new image and matterbridge with all plugins will be updated to the latest dev. It is possible that the devs are outdated by some published latests.
- [npm]: The dev of matterbridge is published with tag **dev** on **npm** each day at 00:00 UTC if there is a new commit. It is possible that the dev is outdated by a published latest.
- [frontend]: Added closeSnackbarMessage() to remove the notification with timeout = 0.
- [frontend]: Moved all plugin actions from express to web socket.
- [frontend]: Moved all settings from express to web socket.
- [endpoint]: Added OperationalState cluster helper and behavior.
- [behaviors]: Added Jest test on MatterbridgeBehaviors.
- [docker]: Further optimized the dockerfile for the image with tag latest.

### Changed

- [package]: Updated dependencies.
- [docker]: Updated the [Docker configurations](README-DOCKER.md).
- [frontend]: Changing configuration for a plugin now only lock configuration on that plugin.
- [frontend]: Optimized rendering of Devices and Plugins panels.
- [frontend]: Frontend v.2.6.4.

### Fixed

- [BasicInformation]: Fixed vulnerability in BasicInformation and BridgedDeviceBasicInformation cluster initialization attributes.
- [frontend]: Fixed refresh and postfix for select in HomeDevices.

<a href="https://www.buymeacoffee.com/luligugithub">
  <img src="bmc-button.svg" alt="Buy me a coffee" width="80">
</a>

## [3.0.0] - 2025-04-29

## Breaking changes

This release brings Matter 1.4.

New device types:

- onOffMountedSwitch: Mounted On/Off Control (an onOff switch without client cluster!).
- dimmableMountedSwitch: Mounted Dimmable Load Control (a dimmer switch without client cluster!).

Modified clusters:

- OccupancySensing cluster.

### Added

- [addEndpoint]: Added an error handler with deep stack on aggregatorNode.add() and serverNode.add() calls.
- [endpoint]: Added createOffOnlyOnOffClusterServer().
- [endpoint]: Added createBaseFanControlClusterServer().
- [endpoint]: Added createDefaultHepaFilterMonitoringClusterServer().
- [endpoint]: Added createDefaultActivatedCarbonFilterMonitoringClusterServer().
- [endpoint]: Added createDefaultThermostatUserInterfaceConfigurationClusterServer().
- [deviceTypes]: Added Robotic device type (please read https://github.com/Luligu/matterbridge/discussions/264).
- [deviceTypes]: Added Appliances device types (please read https://github.com/Luligu/matterbridge/discussions/264).
- [frontend]: Added the matterbridge aggregator serialNumber in the QRDiv.
- [frontend]: Added Power column in the Devices panel of the Home page.
- [frontend]: Added support for appliances and robot in IconView.
- [parameter]: Added getIntArrayParameter and getStringArrayParameter.
- [frontend]: Added the view menu to load the logs directly in the browser.
- [docker]: Optimized the dockerfiles and reduced the image size by 30%.

### Changed

- [package]: Updated package.
- [package]: Updated express to v5.1.0.
- [package]: Updated dependencies.
- [frontend]: Frontend v.2.6.3.
- [frontend]: Changed icons with mdiIcons in IconView.
- [package]: Added tsconfig.jest.json with "isolatedModules": true for ts-jest.
- [deviceTypes]: Updated device types to Matter 1.4.
- [clusters]: Updated cluster helpers to Matter 1.4.
- [matter.js]: Update to 0.13.0-alpha.0-20250405-7fc7db48.
- [matter.js]: Update to 0.13.0-alpha.0-20250408-c916c7e8.
- [matter.js]: Update to 0.13.0-alpha.0-20250412-5fad64e7b.
- [matter.js]: Update to 0.13.0-alpha.0-20250413-d5a27700d.
- [matter.js]: Update to 0.13.0-alpha.0-20250415-475996bb5.
- [matter.js]: Update to 0.13.0-alpha.0-20250418-8cfc0b832.
- [matter.js]: Update to 0.13.0-alpha.0-20250420-9f45e4f77.
- [matter.js]: Update to 0.13.0-alpha.0-20250422-0d27f26be.
- [matter.js]: Update to 0.13.0-alpha.0-20250423-8917d1d1d.
- [matter.js]: Update to 0.13.0-alpha.0-20250424-4760af1f3.
- [matter.js]: Update to 0.13.0-alpha.0-20250425-94b33ff98.
- [matter.js]: Update to 0.13.0-alpha.0-20250427-e7df8aa45.
- [matter.js]: Update to 0.13.0.
- [help]: Updated cli help screen.
- [logger]: Improved frontend logger cleaning.

### Fixed

- [doorLock]: Fixed supportedOperatingModes inverted bitmap (Thanks Apollon).
- [DevicesIcon]: Fixed rendering of leak freeze and rain sensors.
- [QRCode]: Fixed rendering of QRCode panel when advertising stops.
- [matterbridge]: Fixed wrong message when advertising stops and the node has been paired.
- [frontend]: Fixed download logs that broke with express v5.1.0.

<a href="https://www.buymeacoffee.com/luligugithub">
  <img src="bmc-button.svg" alt="Buy me a coffee" width="80">
</a>

## [2.2.9] - 2025-04-18

### Added

- [deviceTypes]: Added extendedColorLight device type.

### Changed

- [package]: Update dependencies.

### Fixed

- [QRCode]: Fixed update when the server node is no more advertising.
- [frontend]: Fixed wrong notification when the server node has been paired.

<a href="https://www.buymeacoffee.com/luligugithub">
  <img src="bmc-button.svg" alt="Buy me a coffee" width="80">
</a>

## [2.2.8] - 2025-04-10

### Added

- [platform]: Added stack to error messages.
- [endpoint]: Added createLevelControlClusterServer()
- [endpoint]: Added createLevelTvocMeasurementClusterServer()
- [frontend]: Added a restart button on the QRCode panel when the advertising for a not paired node is expired.

### Changed

- [package]: Update dependencies.
- [package]: Use node:https.
- [endpoint]: Modified createOnOffClusterServer().

### Fixed

- [homepage]: Fixed warning log for homepage property in package.json.
- [DevicesIcon]: Fixed rendering of rain, freeze and leak sensors.

<a href="https://www.buymeacoffee.com/luligugithub">
  <img src="bmc-button.svg" alt="Buy me a coffee" width="80">
</a>

## [2.2.7] - 2025-04-06

### Added

- [package]: Process author, homepage, repository, funding, README.md and CHANGELOG.md for third-party plugins. If the default implementation doesn't fit, it is possible to add a custom property "help" and "changelog" to the package.json.
- [frontend]: Added a link the plugin homepage (click on the plugin name or on the plugin description).

### Changed

- [frontend]: Frontend v.2.6.1.
- [package]: Update dependencies.

### Fixed

- [author]: Fixed case when author is an object in the package.json.
- [platform]: Fix getSelectDevices and getSelectEntities on node < 22.

<a href="https://www.buymeacoffee.com/luligugithub">
  <img src="bmc-button.svg" alt="Buy me a coffee" width="80">
</a>

## [2.2.6] - 2025-04-01

### Added

- [matterbridge]: New plugin matterbridge-webhooks.
- [ipv4address]: The ipv4address entered by the user on the command line or on the frontend is validated on startup. If the value is not correct an error message is logged and the parameter is discarded.
- [ipv6address]: The ipv6address entered by the user on the command line or on the frontend is validated on startup. If the value is not correct an error message is logged and the parameter is discarded.
- [shelly-board]: For Shelly board only: added Network configuration reset and Factory reset.

### Changed

- [commissionig]: If the bridge is not paired, when the advertising stops (after 15 minutes from start) the QR code is hidden and a notification is displayed.
- [package]: Update dependencies.
- [package]: Update matter.js to 0.12.6.

### Fixed

- [ipv6address]: The ipv6address can be entered in the frontend with the scopeid. On Windows the format is ipv6%scopeid (i.e. fe80::5a71:b2f6:7bc8:d00b%8). On Linux the format is ipv6%interfaceName (i.e. fe80::5a71:b2f6:7bc8:d00b%eth0)
- [onOff]: The onOff cluster created from createOnOffClusterServer() is now correct (no Lighting feature).

<a href="https://www.buymeacoffee.com/luligugithub">
  <img src="bmc-button.svg" alt="Buy me a coffee" width="80">
</a>

## [2.2.5] - 2025-03-19

### Added

- [frontend]: Frontend v.2.6.0.
- [frontend]: The Devices panel on the Home page selects and unselects using the device serial or device name (it reads the plugin schema).
- [frontend]: Added download of plugins storage to the Download menu.
- [frontend]: Added download of plugins config to the Download menu.
- [frontend]: Added the possibility to show an action button in the config editor.
- [frontend]: Added the possibility to show an action button with input in the config editor.

### Changed

- [package]: Update dependencies.
- [frontend]: The select list panel in the config editor now shows as primary the device name and secondary the device serial.
- [frontend]: Removed @rjsf/mui and use @rjsf/core (this allows to update to the latest react and @mui packages).
- [frontend]: Updated @emotion @fontsource/roboto @mdi @mui @rjsf qrcode.react react-router notistack packages.

### Fixed

- [frontend]: Fixed case where more then one plugin has select in the Home page Devices panel.

<a href="https://www.buymeacoffee.com/luligugithub">
  <img src="bmc-button.svg" alt="Buy me a coffee" width="80">
</a>

## [2.2.4] - 2025-03-10

### Added

- [frontend]: Frontend v.2.5.2.
- [frontend]: Added push updates for reachability in the Home page Devices panel.

### Changed

- [package]: Update dependencies.

<a href="https://www.buymeacoffee.com/luligugithub">
  <img src="bmc-button.svg" alt="Buy me a coffee" width="80">
</a>

## [2.2.3] - 2025-03-05

### Added

- [frontend]: Frontend v.2.5.1.

### Changed

- [matterbridge]: Timeout on shelly board.

### Fixed

- [matterbridge]: False error notification on configure plugin.

<a href="https://www.buymeacoffee.com/luligugithub">
  <img src="bmc-button.svg" alt="Buy me a coffee" width="80">
</a>

## [2.2.2] - 2025-03-05

### Added

- [frontend]: Frontend v.2.5.0.
- [frontend]: Added in the Header the primary color for update and restart icons when they are needed.
- [frontend]: Added in the HomeDevices a message when restart is needed and removed the Snackbar.
- [frontend]: Added in Install plugins the possibility to install a plugin from a tarball.

### Changed

- [frontend]: Optimized rendering of the main components.
- [frontend]: The config editor cannot be opened a second time before the restart.

<a href="https://www.buymeacoffee.com/luligugithub">
  <img src="bmc-button.svg" alt="Buy me a coffee" width="80">
</a>

## [2.2.1] - 2025-03-02

### Added

- [frontend]: Frontend v.2.5.0.
- [frontend]: Added in the Settings the option to hide Install plugins and Plugins in the Home page.
- [frontend]: Added in the Settings the option to have Logs or Devices as the bottom panel in the Home page.

### Changed

- [frontend]: Refactor Home page and added HomeDevices and HomePlugins react components.
- [frontend]: Persist in localStorage the Auto scroll setting.
- [frontend]: Added @mdi package for icons.
- [package]: Update matter.js to 0.12.5.

<a href="https://www.buymeacoffee.com/luligugithub">
  <img src="bmc-button.svg" alt="Buy me a coffee" width="80">
</a>

## [2.2.0] - 2025-02-27

### Added

- [docker]: Added health check directly in the docker image. No need to change configuration of docker compose.
- [platform]: Saving in the storage the selects for faster loading of plugins.
- [icon]: Added matterbridge svg icon (thanks: https://github.com/robvanoostenrijk https://github.com/stuntguy3000).
- [pluginManager]: Refactor PluginManager to optimize memory and load time.
- [frontend]: Frontend v.2.4.6. Please refresh the frontend page after the update.
- [frontend]: Added processUptime to SystemInfo.
- [frontend]: Added Share fabrics and Stop sharing to the menu. This allows to pair other controllers without the need to share from the first controller.
- [frontend]: Added subscriptions to QRDiv.
- [frontend]: Added autoScroll option for the logs. Default is enabled.
- [utils]: Optimized memory and loading time.
- [shelly]: Added all shelly api to be used when matterbridge is running on the shelly matterbridge board.

### Changed

- [package]: Update matter.js to 0.12.4
- [matterbridge]: The check for available updates now runs at restart and each 24 hours after.

### Fixed

- [matterbridge]: Check endpoint state in /api/devices.

<a href="https://www.buymeacoffee.com/luligugithub">
  <img src="bmc-button.svg" alt="Buy me a coffee" width="80">
</a>

## [2.1.5] - 2025-02-11

### Added

- [frontend]: Frontend v.2.4.1.
- [frontend]: Optimized rendering of all pages.
- [frontend]: Added cpuUsed, rss and heapUsed to SystemInformation.
- [frontend]: Added UiProvider.
- [frontend]: Added wssSendCpuUpdate, wssSendMemoryUpdate and wssSendSnackbarMessage.
- [docker]: Added health check to docker images. See README-DOCKER.md with the updated configuration.

### Changed

- [matterbridge]: Calls getNpmPackageVersion() instead of npm to get latest version to optimize memory and cpu usage.
- [matterbridge]: Memory optimization on MatterbridgeEndpoint.

### Fixed

- [matterbridge]: Refactor shutdown sequences for reset and factory reset.
- [matterbridge]: Refactor reset devices adding a wait of 1 sec to allow matter to deliver all messages before shutting down.

<a href="https://www.buymeacoffee.com/luligugithub">
  <img src="bmc-button.svg" alt="Buy me a coffee" width="80">
</a>

## [2.1.4] - 2025-02-07

### Added

- [frontend]: Added memorycheck before cleanup.
- [platform]: Added a check for not latin characters.
- [platform]: Added a check for already registered device names.

### Changed

- [package]: Update matter.js to 0.12.3.
- [matter.js]: Since matter.js storage cannot properly encode non latin names, they are encoded before passing them to matter.js.

<a href="https://www.buymeacoffee.com/luligugithub">
  <img src="bmc-button.svg" alt="Buy me a coffee" width="80">
</a>

## [2.1.3] - 2025-02-04

### Added

- [matter.js]: Added temporary solution to prevent serverNode.close() not returning.

### Changed

- [package]: Update dependencies.

<a href="https://www.buymeacoffee.com/luligugithub">
  <img src="bmc-button.svg" alt="Buy me a coffee" width="80">
</a>

## [2.1.2] - 2025-02-03

### Added

- [frontend]: Added rss and heap to SystemInformation.
- [memorydump]: Added cpu to memoryDump.
- [memorydump]: Added memoryinterval to memoryDump.
- [memorydump]: Added memorytimeout to memoryDump.

### Fixed

- [frontend]: Fixed update matterbridge.

<a href="https://www.buymeacoffee.com/luligugithub">
  <img src="bmc-button.svg" alt="Buy me a coffee" width="80">
</a>

## [2.1.1] - 2025-02-02

### Fixed

- [matter.js]: Fix close server nodes.

<a href="https://www.buymeacoffee.com/luligugithub">
  <img src="bmc-button.svg" alt="Buy me a coffee" width="80">
</a>

## [2.1.0] - 2025-02-02

### Added

- [matterbridge]: Added MatterbridgeModeSelectServer.
- [matterbridge]: Added MatterbridgeSwitchServer.
- [frontend]: Added api/advertise to turn on matter advertising in bridge mode.
- [frontend]: Frontend v.2.4.0.
- [matterbridge]: Added deep memory scan details.

### Changed

- [package]: Removed legacy imports.
- [package]: Update dependencies.
- [package]: Update matter.js to 0.12.0.
- [package]: Update matter.js to 0.12.1.
- [package]: Update matter.js to 0.12.2.

<a href="https://www.buymeacoffee.com/luligugithub">
  <img src="bmc-button.svg" alt="Buy me a coffee" width="80">
</a>

## [2.0.0] - 2025-01-20

### Added

- [behavior]: Added MatterbridgeValveConfigurationAndControlServer behavior with open close command.
- [matterbridge]: Added /memory endpoint for debugging memory use.

### Changed

- [legacy]: Removed MatterbridgeDevice and MatterbridgeEdge classes.
- [factoryreset]: Now it deletes also the backup files and backup directories.
- [mattebridge]: Restyled the Matterbridge class and created the Frontend class that manages the frontend express and websocket api calls.
- [frontend]: Frontend v.2.3.12.
- [iconView]: Improved render for energySensor adding voltage, current and power.
- [iconView]: Improved render for PowerSource adding battery voltage.
- [jest]: Refactor all tests for edge.
- [frontend]: WebSocketProvider added a startTimeout of 300 sec. to start ping.
- [frontend]: WebSocketProvider changed pingIntervalSeconds to 60 sec. and offlineTimeoutSeconds to 50 sec.
- [frontend]: Search on select is no more case sensitive.
- [matterbridge]: Deferred memory intensive tasks after initialization.
- [package]: Optimized all imports from matter.js.
- [package]: Update dependencies.

### Fixed

- [sessions]: Fixed the case when Active session was not reporting correctly.

<a href="https://www.buymeacoffee.com/luligugithub">
  <img src="bmc-button.svg" alt="Buy me a coffee" width="80">
</a>

## [1.7.3] - 2025-01-11

### Added

- [platform]: Added selectDevice list to deviceFeatureBlackList to get the device names from a list in the config editor.

### Changed

- [frontend]: Frontend v.2.3.11
- [package]: Workflows use node 22.x.

<a href="https://www.buymeacoffee.com/luligugithub">
  <img src="bmc-button.svg" alt="Buy me a coffee" width="80">
</a>

## [1.7.2] - 2025-01-11

### Added

- [platform]: Added selectEntity to get the entity names from a list in the config editor.
- [websocket]: Added api /api/select/entities.
- [frontend]: Added the possibility to reorder the items in the config editor lists.
- [frontend]: Added custom error messages for ErrorListTemplate and FieldErrorTemplate in react-jsonschema-form for validation in the config editor.
- [frontend]: Added filter by device name and serial number to Devices page.
- [frontend]: Added Icon view to the Devices page (beta).
- [frontend]: Added the possibility to select the entities/components from a list in the config editor.
- [matterbridge]: Added /health endpoint for watchdog.

### Changed

- [frontend]: Frontend v.2.3.10
- [package]: Update dependencies.

### Fixed

- [edge]: Fixed ValveConfigurationAndControlServer behavior.
- [frontend]: Fixed restart that was not working correctly in Ingress.

<a href="https://www.buymeacoffee.com/luligugithub">
  <img src="bmc-button.svg" alt="Buy me a coffee" width="80">
</a>

## [1.7.1] - 2025-01-07

### Added

- [platform]: Added selectDevice to get the device names from a list in the config editor.
- [websocket]: Added api /api/select.
- [frontend]: Added configUrl to Devices page.
- [frontend]: Added config button to Devices page.
- [frontend]: Added id and deviceTypes to Devices page.

### Changed

- [websocket]: Added params to /api/clusters.
- [frontend]: Frontend v.2.3.3

### Fixed

- [frontend]: Fixed WebSocketProvider online.

<a href="https://www.buymeacoffee.com/luligugithub">
  <img src="bmc-button.svg" alt="Buy me a coffee" width="80">
</a>

## [1.7.0] - 2025-01-04

### Added

- [edge]: Added guide [README-EDGE.md](README-EDGE.md).
- [storage]: Added conversion from old matter storage to the new api format with fabrics, resumptionRecords, network, commissioning, operationalCredentials, acl and parts number. The conversion is triggered every time you shutdown or restart matterbridge till the new storage has been used with matterbridge edge.
- [storage]: Added conversion for child endpoint numbers.
- [storage]: Added conversion for childbridge mode.
- [package]: Update README.md and README-SERVICE.md to include instructions for using SSL on port 443.
- [platform]: Added checkEndpointNumbers() to detect endpoint numbers changes.
- [frontend]: Frontend v.2.3.0
- [frontend]: Added dark and light mode to the frontend. Dark mode is now the default mode. It is possible to change the mode in Settings, Matterbridge settings.
- [frontend]: Custom rfjsreact-jsonschema-form for the config editor.
- [frontend]: Added columns configuration to Devices.
- [frontend]: Added clear logs button in Logs.
- [unregister]: Added unregister for Matterbridge edge.
- [reset]: Added reset for Matterbridge edge.
- [factoryreset]: Added factoryreset for Matterbridge edge.
- [websocket]: Added /api/clusters and removed all fetch calls from frontend.

### Changed

- [edge]: Fixes to edge mode.
- [package]: Update dependencies.

### Fixed

- [frontend]: Fixed device/cluster api that was not working in Ingress.

<a href="https://www.buymeacoffee.com/luligugithub">
  <img src="bmc-button.svg" alt="Buy me a coffee" width="80">
</a>

## [1.6.7] - 2024-12-15

### Breaking Changes

In this release some device types and the OnOff, LevelControl and ColorControl have been updated to be fully compliant with Matter 1.3 specifications.
It is possible that some controllers see them as new devices or need time to read the new clusters. It can be useful after the upgrade to power off the controller, wait a few minutes and power it on again.

### Added

- [readme]: Update README to clarify Node.js installation instructions and emphasize LTS version.
- [deviceTypes]: Add airPurifier definition.
- [deviceTypes]: Add pumpDevice definition.
- [clusters]: Add PumpConfigurationAndControl cluster.
- [clusters]: Add ValveConfigurationAndControl cluster.

### Changed

- [Docker]: Add matterbridge-hass to Dockerfile for latest and main builds.
- [edge]: Various fixes to edge mode.
- [package]: Update dependencies.

### Fixed

- [Device]: Fix addChildDeviceType methods to include debug parameter in MatterbridgeDevice instantiation.

<a href="https://www.buymeacoffee.com/luligugithub">
  <img src="bmc-button.svg" alt="Buy me a coffee" width="80">
</a>

## [1.6.6] - 2024-12-12

### Added

- [frontend]: Added the possibility to install a specific version or the dev of any plugin (i.e. you can install matterbridge-hass@dev or matterbridge-hass@0.0.3).
  It is also possible to use the install plugin to install a specific version of matterbridge (i.e. you can install matterbridge@dev or matterbridge@1.6.5)
- [frontend]: Added the possibility to set the matter discriminator for commissioning (you can always override passing **-discriminator [DISCRIMINATOR]** on the command line).
- [frontend]: Added the possibility to set the matter passcode for commissioning (you can always override passing **-passcode [PASSCODE]** on the command line).
- [frontend]: Added the possibility to set the matter port for commissioning (you can always override passing **-port [PORT]** on the command line).
- [deviceTypes]: Added the device type airConditioner (not supported by the Apple Home).
- [docker]: Added matterbridge-hass to docker dev.
- [platform]: Added validateDeviceWhiteBlackList and validateEntityBlackList to be used consistently by all plugins.
- [/api/devices]: Added productUrl and configUrl.

### Changed

- [package]: Update matter.js to 0.11.9-alpha.0-20241206-22f23333.
- [package]: Update matter.js to 0.11.9-alpha.0-20241207-b604cfa44
- [package]: Update matter.js to 0.11.9-alpha.0-20241209-06a8040e1
- [package]: Update matter.js to 0.11.9
- [plugin]: Removed check on package types since we are moving to production plugins.
- [package]: Set required node version to 18, 20 and 22.
- [package]: Update dependencies.
- [onOff]: Set default to OnOff.Feature.Lighting.
- [levelControl]: Set default to LevelControl.Feature.Lighting.
- [colorControl]: Set default cluster helpers to have ColorTemperature.
- [lightSensor]: Refactor lightSensor removing Group optional cluster server.
- [jest]: Update Jest tests.

### Fixed

- [device]: Fix typos in Device and Endpoint.

<a href="https://www.buymeacoffee.com/luligugithub">
  <img src="bmc-button.svg" alt="Buy me a coffee" width="80">
</a>

## [1.6.5] - 2024-12-02

### Changed

- [matter.js]: Update to matter.js 0.11.8.
- [frontend]: Added matterbridge-hass to the plugin list.
- [package]: Update dependencies.

<a href="https://www.buymeacoffee.com/luligugithub">
  <img src="bmc-button.svg" alt="Buy me a coffee" width="80">
</a>

## [1.6.4] - 2024-11-29

### Changed

- [matter.js]: Update to matter.js 0.11.7.

<a href="https://www.buymeacoffee.com/luligugithub">
  <img src="bmc-button.svg" alt="Buy me a coffee" width="80">
</a>

## [1.6.3] - 2024-11-27

### Changed

- [matterbridge]: Changed default minLevel to 0 in LevelControlCluster utility methods.

### Fixed

- [matter.js]: Temporary fix the crash of matter.js on close when using command line parameters.
- [matter.js]: Update to matter.js 0.11.6.

<a href="https://www.buymeacoffee.com/luligugithub">
  <img src="bmc-button.svg" alt="Buy me a coffee" width="80">
</a>

## [1.6.2] - 2024-11-25

### Added

- [matter.js]: Almost completed the phase 2 of migration to edge (matter.js new API).
- [nginx]: Added the route /matterbridge/ to be used with nginx proxy server [README-NGINX.md](README-NGINX.md).
- [config]: Config and schema are loaded before loading the plugin to allow to configure the plugin even when it throws error on load.
- [config]: Added version to the config.
- [frontend]: Added badge "edge" when running in edge mode.
- [matterbridge]: Added addTagList method.
- [matterbridge]: Added minLevel, maxLevel and onLevel to LevelControlCluster utility methods.

### Changed

- [matter.js]: Update to matter.js 0.11.2.
- [matter.js]: Update to matter.js 0.11.3.
- [matter.js]: Update to matter.js 0.11.4.
- [matter.js]: Update to matter.js 0.11.5.
- [matter.js]: Update to the new matter.js packages @matter/main and @mater/nodejs.
- [PluginManager]: On first load the plugin type is AnyPlatform.
- [package]: Update dependencies.
- [frontend]: Update package dependencies.
- [frontend]: Update QRCode package and QRCode level to M.
- [frontend]: Added font roboto.
- [matterbridge]: Removed BasicInformationCluster from Aggregator.

### Fixed

- [energySensor]: Fixed wrong types on ElectricalEnergyMeasurementCluster ElectricalPowerMeasurementCluster.

<a href="https://www.buymeacoffee.com/luligugithub">
  <img src="bmc-button.svg" alt="Buy me a coffee" width="80">
</a>

## [1.6.1] - 2024-11-02

### Added

- [matterbridge]: Added automatic recovery for matterbridge node storage when it gets corrupted for a power outage or hardware failure. Unattended setups can automatically recover restoring the previous automatic backup.
- [matterbridge]: Added automatic recovery for matter storage when it gets corrupted for a power outage or hardware failure. Unattended setups can automatically recover restoring the previous automatic backup.
- [matterbridge]: Added parameter "-norestore" to avoid to restore automatically. In this case you need to manually restore the storages from a full backup made from the frontend.

### Changed

- [loggers]: Logging on file keeps the logger level of the logger (matterbridge and matter logs).
- [matterbridge]: Added more api to WebSocket for the Matterbridge cockpit dashboard (Shelly gateway).
- [package]: Update dependencies.

<a href="https://www.buymeacoffee.com/luligugithub">
  <img src="bmc-button.svg" alt="Buy me a coffee" width="80">
</a>

## [1.6.0] - 2024-10-28

### Added

- [matterbridge]: Added WebSocket for the Matetrbridge cockpit dashboard (Shelly gateway).

### Changed

- [discord]: Discord group link: https://discord.gg/QX58CDe6hd.
- [matterbridge]: Completed phase 1 of transition to edge (matter.js new API).
- [matterbridgeDevice]: Refactor Thermostat cluster method to accept minHeatSetpointLimit, maxHeatSetpointLimit, minCoolSetpointLimit and maxCoolSetpointLimit.
- [config]: The plugins config is rewritten only after onStart and no more after onConfigure (after the plugin starts is possible to change the plugins config and it will not be rewritten after the plugin configuration).
- [matterbridgeDevice]: Removed deprecated methods of ColorControl cluster.
- [package]: Removed EveHistory (it will be used only by single plugins).
- [package]: Update dependencies.

<a href="https://www.buymeacoffee.com/luligugithub">
  <img src="bmc-button.svg" alt="Buy me a coffee" width="80">
</a>

## [1.5.10] - 2024-10-01

### Changed

- [matterbridge]: Added '--omit=dev' to all install commands to save space and time on low powered devices.
- [matterbridge]: Integrated the DeviceManager class and removed the old array.
- [package]: Update dependencies.

<a href="https://www.buymeacoffee.com/luligugithub">
  <img src="bmc-button.svg" alt="Buy me a coffee" width="80">
</a>

## [1.5.9] - 2024-09-23

### Fixed

- [ingress]: Fixed download routes with Ingress from the ha addon. The add-on https://github.com/Luligu/matterbridge-home-assistant-addon has been updated to v. 1.0.4.

### Changed

- [package]: Update matter-node.js to 0.10.6.
- [package]: Update matter-history to 1.1.16.
- [package]: Update dependencies.

<a href="https://www.buymeacoffee.com/luligugithub">
  <img src="bmc-button.svg" alt="Buy me a coffee" width="80">
</a>

## [1.5.8] - 2024-09-21

### Added

- [readme]: Added podman guidelines to the README.md
- [readme]: Added instructions for setting permanent journalctl settings in service mode to prevent journal to grow
- [readme]: Added instructions for removing sudo password for npm install in service mode
- [readme]: Refactor systemd instructions for Matterbridge service
- [readme]: Added link to install matterbridge like ha addon https://github.com/Luligu/matterbridge-home-assistant-addon

### Changed

- [package]: Update matter-node.js to 0.10.5.
- [package]: Update matter-history to 1.1.15.
- [package]: Update dependencies.
- [matterbridge]: Reset session informations when the controllers are not connected.

<a href="https://www.buymeacoffee.com/luligugithub">
  <img src="bmc-button.svg" alt="Buy me a coffee" width="80">
</a>

## [1.5.7] - 2024-09-17

### Added

- [matterbridge]: Added the [Official Matterbridge Home Assistant Add-on](https://github.com/Luligu/matterbridge-home-assistant-addon)

### Changed

- [electricalSensor]: Refactor the getDefaultElectricalEnergyMeasurementClusterServer and getDefaultElectricalPowerMeasurementClusterServer
- [package]: Update matter-node.js to 0.10.3.
- [package]: Update matter-history to 1.1.14.
- [package]: Update dependencies.

<a href="https://www.buymeacoffee.com/luligugithub">
  <img src="bmc-button.svg" alt="Buy me a coffee" width="80">
</a>

## [1.5.6] - 2024-09-13

### Added

- [matterbridge]: Updated to support ingress (will be released soon in the [Official Matterbridge Home Assistant Add-on](https://github.com/Luligu/matterbridge-home-assistant-addon)).
- [frontend]: Updated to support ingress.

### Changed

- [package]: Updated typescript to 5.6.2.
- [package]: Updated express to 4.21.0.
- [package]: Updated dependencies.

<a href="https://www.buymeacoffee.com/luligugithub">
  <img src="bmc-button.svg" alt="Buy me a coffee" width="80">
</a>

## [1.5.5] - 2024-09-09

### Changed

- [matterbridge]: Changed startMatterInterval from 30 to 60 seconds.
- [package]: Update matter-node.js to 0.10.1.
- [package]: Update matter-history to 1.1.11.
- [package]: Update dependencies.

<a href="https://www.buymeacoffee.com/luligugithub">
  <img src="bmc-button.svg" alt="Buy me a coffee" width="80">
</a>

## [1.5.4] - 2024-09-05

### Changed

- [package]: Update dependencies.
- [package]: Final update to matter-node.js 0.10.0.
- [package]: Removed all local matter 1.3 clusters now present in matter.js.

<a href="https://www.buymeacoffee.com/luligugithub">
  <img src="bmc-button.svg" alt="Buy me a coffee" width="80">
</a>

## [1.5.3] - 2024-09-04

### Added

- [frontend]: Added mattermdnsinterface, matteripv4address and matteripv6address to the matter settings. If no parameters are added, Matterbridge will use the settings from the frontend that are saved. The default is all interfaces. If you are facing issues with pairing, I suggest to try first to put the interfaceName (e.g eth0, WiFi) in the MdnsInterface field. When nothing is selected, NodeJs will choose the interface but sometimes the choice is not correct at all.

### Changed

- [package]: Update dependencies.
- [package]: Update matter-node.js to 0.10.0 and removed the Scene cluster to follow matter.js.
- [package]: Update matter-history to 1.1.8.
- [package]: Removed long deprecated exports.

<a href="https://www.buymeacoffee.com/luligugithub">
  <img src="bmc-button.svg" alt="Buy me a coffee" width="80">
</a>

## [1.5.2] - 2024-08-30

### Breaking Changes

- [-bridge -childbridge]: You don't need anymore to add the parmeter -bridge or -childbridge on the command line or systemctl configuration or docker command: the default is bridge mode and if no parameter is added, Matterbridge uses the settings from the frontend that are saved.
- [-logger]: You don't need anymore to add the parmeter -logger [level]: the default is info and if no parameter is added, Matterbridge uses the settings from the frontend that are saved.
- [-filelogger]: You don't need anymore to add the parmeter -filelogger: the default is false and if no parameter is added, Matterbridge uses the settings from the frontend that are saved.
- [-matterlogger]: You don't need anymore to add the parmeter -matterlogger [level]: the default is info and if no parameter is added, Matterbridge uses the settings from the frontend that are saved.
- [-matterfilelogger]: You don't need anymore to add the parmeter -matterfilelogger: the default is false and if no parameter is added, Matterbridge uses the settings from the frontend that are saved.

### Breaking Changes for developers

- please read this [Development guide lines](README-DEV.md)

### Added

- [frontend]: Added a confirmation message for removing and disabling plugins.
- [matterbridge cli]: Added the parameter `-sudo` to force the use of sudo when installing or updating a package (this is useful when the internal logic is not working in your setup).
- [matterbridge cli]: Added the parameter `-nosudo` to force not using sudo when installing or updating a package (this is useful when the internal logic is not working in your setup).

### Changed

- [package]: Update dependencies.
- [spawn]: Modified the install or update function to add more info in the log.

<a href="https://www.buymeacoffee.com/luligugithub">
  <img src="bmc-button.svg" alt="Buy me a coffee" width="80">
</a>

## [1.5.1] - 2024-08-28

### Added

### Changed

- [matterbridgeDevice]: refactor WindowCovering cluster (removed AbsolutePosition).
- [matterbridge]: Removed deprecated methods.
- [package]: Update dependencies.

<a href="https://www.buymeacoffee.com/luligugithub">
  <img src="bmc-button.svg" alt="Buy me a coffee" width="80">
</a>

## [1.5.0] - 2024-08-27

### Added

- [frontend]: Added menu item "Update".
- [frontend]: Added menu item "Restart".
- [frontend]: Added menu item "Shutdown".
- [frontend]: Added menu item "Download".
- [frontend]: Added menu item "Backup".
- [frontend]: Added menu item "Unregister all devices" with a confirmation dialog.
- [frontend]: Added menu item "Reset commissioning" with a confirmation dialog.
- [frontend]: Added menu item "Factory reset" with a confirmation dialog.

### Changed

- [package]: Update dependencies.

<a href="https://www.buymeacoffee.com/luligugithub">
  <img src="bmc-button.svg" alt="Buy me a coffee" width="80">
</a>

## [1.4.3] - 2024-08-22

### Added

- [frontend]: Added menu with Update, Restart and Shutdown.
- [frontend]: Added menu item Download matterbridge.log.
- [frontend]: Added menu item Download matter.log.
- [frontend]: Added menu item Download matter storage.
- [frontend]: Added menu item Download node storage.
- [frontend]: Added menu item Download plugin storage.
- [frontend]: Added the option to write the logs on file.

### Changed

- [package]: Update dependencies.
- [package]: Update node-ansi-logger to 3.0.0.
- [package]: Update matter-history to 1.1.7.

<a href="https://www.buymeacoffee.com/luligugithub">
  <img src="bmc-button.svg" alt="Buy me a coffee" width="80">
</a>

## [1.4.2] - 2024-08-20

### Added

- [logger]: Integrated matter.js logger in the matterbridge logger.

### Changed

- [package]: Update dependencies.
- [logger]: Update node-ansi-logger to 2.0.8.
- [history]: Update matter-history to 1.1.6.
- [frontend]: Removed duplicated buttons.

### Fixed

- [package]: Fixed dependencies.

<a href="https://www.buymeacoffee.com/luligugithub">
  <img src="bmc-button.svg" alt="Buy me a coffee" width="80">
</a>

## [1.4.1] - 2024-07-28

### Added

- [matterbridge]: Added logger levels: debug, info, notice, warn, error, fatal (parameter -logger with default info)

### Changed

- [package]: Update dependencies.
- [logger]: Update node-ansi-logger to 2.0.6.
- [storage]: Update node-persist-manager to 1.0.8.
- [matter]: Update matter.js to 0.9.4.

<a href="https://www.buymeacoffee.com/luligugithub">
  <img src="bmc-button.svg" alt="Buy me a coffee" width="80">
</a>

## [1.4.0] - 2024-07-23

### Added

### Changed

- [package]: Update dependencies.
- [matterbridge]: Added PluginsManager.ts.
- [matterbridge]: Removed timeout on cleanup.
- [matterbridge]: Removed write cache and expired interval for node storage.
- [matterbridge]: Added matterbridgeTypes.ts
- [frontend]: The frontend reconnects to WebSocket when the connection is closed.
- [frontend]: Removed QR button for plugins in error and not enabled.
- [frontend]: The Logs page and the log in the Home page persist till you close or reload the frontend (the last 1000 lines are available).

### Fixed

- [matterbridge]: Fixed utils export

<a href="https://www.buymeacoffee.com/luligugithub">
  <img src="bmc-button.svg" alt="Buy me a coffee" width="80">
</a>

## [1.3.13] - 2024-07-11

### Added

### Changed

- [frontend]: The Logs window in the Home page has the same filter as the Logs page.
- [matterbridge]: The plugins debug is now indipendent from matterbridge debug and matter.js log level. It can be set from the plugin config.

### Fixed

- [frontend]: Fix Home page for mobile (the page doesn't "jump" anymore with touchscreens).
- [matterbridge]: Fixed npm ignore for exports.
- [matterbridge]: Fixed load plugin when the don't have author and description.

<a href="https://www.buymeacoffee.com/luligugithub">
  <img src="bmc-button.svg" alt="Buy me a coffee" width="80">
</a>

## [1.3.12] - 2024-07-10

### Added

### Changed

- [frontend]: The Logs in Home page has the same filter as the Logs page.
- [matterbridge]: The plugins debug is now indipendent from matterbridge debug and matter.js log level. It can be set from the plugin config.

### Fixed

- [frontend]: Fix Home for mobile.

<a href="https://www.buymeacoffee.com/luligugithub">
  <img src="bmc-button.svg" alt="Buy me a coffee" width="80">
</a>

## [1.3.11] - 2024-07-08

### Added

- [device]: Added addRequiredClusterServers and addOptionalClusterServers methods.
- [frontend]: Added separated settings for the two logging systems (Matterbridge and Matter.js).

### Changed

- [device]: Refactor contructor and loadInstance to accept DeviceTypeDefinition | AtLeastOne<DeviceTypeDefinition>.
- [frontend]: Update to 1.2.0 (initial optimization for mobile)
- [dependencies]: Update dependencies.

<a href="https://www.buymeacoffee.com/luligugithub">
  <img src="bmc-button.svg" alt="Buy me a coffee" width="80">
</a>

## [1.3.10] - 2024-07-05

### Added

- [fabrics]: Added fabricInfo to matterbridge in bridge mode and to the plugins in childbridge mode.
- [sessions]: Added sessionInfo to matterbridge in bridge mode and to the plugins in childbridge mode.
- [frontend]: Added fabricInfo in bridge mode and in childbridge mode instead of QRCode if already paired.
- [frontend]: Added sessionInfo in bridge mode and in childbridge mode instead of QRCode if already paired.
- [matterbridge]: Added parsePlugin to load the updated data from the plugin even when is disabled.
- [matterbridge]: Added an automatic plugin reinstall from npm when the plugin is not found. (e.g. when the docker image is updated and the plugin is not an official plugin)

### Changed

- [dependencies]: Update dependencies.

<a href="https://www.buymeacoffee.com/luligugithub">
  <img src="bmc-button.svg" alt="Buy me a coffee" width="80">
</a>

## [1.3.9] - 2024-07-02

### Fixed

- [matterbridge]: Fixed nodeLabel in childbridge mode
- [matterbridge]: Fixed MeasurementClusters

<a href="https://www.buymeacoffee.com/luligugithub">
  <img src="bmc-button.svg" alt="Buy me a coffee" width="80">
</a>

## [1.3.8] - 2024-07-01

### Fixed

- [matterbridge]: Fixed crash in childbridge mode

<a href="https://www.buymeacoffee.com/luligugithub">
  <img src="bmc-button.svg" alt="Buy me a coffee" width="80">
</a>

## [1.3.7] - 2024-06-30

### Added

- [matter.js]: Added -mdnsinterface command line parameter to limit the MdnsBroadcaster to a single interface (e.g. matterbridge -bridge -mdnsinterface eth0). Matterbridge will validate the given interface and log a message if the interface is not available and will use all available interfaces.

### Changed

- [dependencies]: Update dependencies.
- [dependencies]: Update eslint to 9.6.0.
- [dependencies]: Update matter.js to 0.9.3.

<a href="https://www.buymeacoffee.com/luligugithub">
  <img src="bmc-button.svg" alt="Buy me a coffee" width="80">
</a>

## [1.3.6] - 2024-06-28

### Changed

- [matterbridge]: Unified the http server port for the frontend and the WebSockerServer.
- [matterbridge]: Unified the https server port for the frontend and the WebSockerServer.
- [certificates]: The certificates for https connections are imported from the directory ~/.matterbridge/certs with these names: cert.pem, key.pem and ca.pem (optional). Use the -ssl command line parameter to activate https for both frontend and WebSocketServer.

### Fixed

- [matterbridge]: Fixed exports
- [matterbridgeDevice]: Fixed ElectricalEnergyMeasurement and ElectricalPowerMeasurement

<a href="https://www.buymeacoffee.com/luligugithub">
  <img src="bmc-button.svg" alt="Buy me a coffee" width="80">
</a>

## [1.3.5] - 2024-06-26

### Added

- [matterbridgeDevice]: Added createDefaultLatchingSwitchClusterServer and getDefaultLatchingSwitchClusterServer for (https://github.com/Luligu/matterbridge-shelly)
- [frontend]: Added interfaceName

### Changed

- [package]: Updated to eslint 9.5.0 and adopted the flat config
- [package]: Updated to use prettier and jest with the flat config
- [matterbridge]: Updated dependencies
- [matterbridgeDevice]: Updated ColorControl commandHandlers for improved compatibility with (https://github.com/Luligu/matterbridge-shelly)
- [matterbridge]: The "plugin disable" and "plugin remove" methods now also remove the registered devices from the bridge
- [matterbridge]: The "plugin add" method now loads, starts, and configures the plugin

<a href="https://www.buymeacoffee.com/luligugithub">
  <img src="bmc-button.svg" alt="Buy me a coffee" width="80">
</a>

## [1.3.4] - 2024-06-23

### Fixed

- [matterbridge]: Fixed exports

<a href="https://www.buymeacoffee.com/luligugithub">
  <img src="bmc-button.svg" alt="Buy me a coffee" width="80">
</a>

## [1.3.3] - 2024-06-22

### Changed

- [matterbridge]: Updated dependencies
- [matterbridge]: When a plugin is in an error state, the bridge does not start to avoid causing the controllers to delete the registered devices and lose the configuration (e.g. room and automations).

<a href="https://www.buymeacoffee.com/luligugithub">
  <img src="bmc-button.svg" alt="Buy me a coffee" width="80">
</a>

## [1.3.2] - 2024-06-22

New plugin

[shelly](https://github.com/Luligu/matterbridge-shelly)

Matterbridge shelly allows you to expose Shelly Gen 1, Gen 2, and Gen 3 devices to Matter.

Features:

- Shellies are automatically discovered using mDNS.
- Discovered shellies are stored in local storage for quick loading on startup.
- In this first release, the components exposed are lights (with brightness), switches, rollers and power meters (with EveHistory electrical measurements).
- Shellies are controlled locally, eliminating the need for cloud or MQTT (which can be disabled).
- Shelly Gen 1 devices are controlled using the CoIoT protocol (see the note below).
- Shelly Gen 2 and Gen 3 devices are controlled using WebSocket.
- The Matter device takes the name configured in the Shelly device's web page.
- A 10-minute timer checks if the device has reported in that time.

### Added

- [matterbridgeDevice]: Added all clusters for airQualitySensor:
  CarbonMonoxideConcentrationMeasurement,
  CarbonDioxideConcentrationMeasurement,
  NitrogenDioxideConcentrationMeasurement,
  OzoneConcentrationMeasurement,
  FormaldehydeConcentrationMeasurement,
  Pm1ConcentrationMeasurement,
  Pm25ConcentrationMeasurement,
  Pm10ConcentrationMeasurement,
  RadonConcentrationMeasurement,

### Changed

- [matterbridge]: Updated dependencies
- [matter.js]: Updated matter.js to 0.9.2

<a href="https://www.buymeacoffee.com/luligugithub">
  <img src="bmc-button.svg" alt="Buy me a coffee" width="80">
</a>

## [1.3.1] - 2024-06-20

### Changed

- [matterbridge]: Updated dependencies
- [matterbridge]: Refactor the loading of schemas, now they load from the plugin directory.
- [matterbridge]: Moved getPluginVersion to the start also for disabled plugins.

<a href="https://www.buymeacoffee.com/luligugithub">
  <img src="bmc-button.svg" alt="Buy me a coffee" width="80">
</a>

## [1.3.0] - 2024-06-16

This release is all about Matter 1.3

If you are wondering whether the controllers already support Matter 1.3, the answer is unfortunately no.

SmartThings and Home Automation support:

- airQualitySensor (Matter 1.2)

Home Automation supports (probably only like BooleanState cluster):

- waterFreezeDetector (Matter 1.3)
- waterLeakDetector (Matter 1.3)
- rainSensor (Matter 1.3)

### Changed

- [matterbridge]: Updated dependencies
- [matterbridge]: Default config and schema for the new plugin matterbridge-shelly (will be published after this release)

### Added

- [matterbridgeDevice]: Added waterFreezeDetector, waterLeakDetector, rainSensor, smokeCoAlarm, electricalSensor and deviceEnergyManagement device types as conformance to Matter 1.3
- [matterbridgeDevice]: Added all clusters needed for the above Matter 1.3 device types
- [matterbridgeDevice]: Added FanControl cluster (rev. 2) helper methods for the Fan device type
- [matterbridge]: Added parameter -matterlogger [debug | info | notice | warn | error | fatal] to set the matter.js Logger separately from the Matterbridge log
- [frontend]: Added logger level settings to reflect -matterlogger [debug | info | notice | warn | error | fatal]

<a href="https://www.buymeacoffee.com/luligugithub">
  <img src="bmc-button.svg" alt="Buy me a coffee" width="80">
</a>

## [1.2.22] - 2024-06-04

### Changed

- [matterbridge]: Updated dependencies
- [matterbridge]: Default config and schema for the new plugin matterbridge-shelly

<a href="https://www.buymeacoffee.com/luligugithub">
  <img src="bmc-button.svg" alt="Buy me a coffee" width="80">
</a>

## [1.2.21] - 2024-06-04

### Changed

- [matterbridge]: Updated dependencies

### Fixed

- [matterbridge]: Removed error stack from log error for npm get versions
- [matterbridge]: Fixed the error that caused -add plugin to fail at the first run of matterbridge

<a href="https://www.buymeacoffee.com/luligugithub">
  <img src="bmc-button.svg" alt="Buy me a coffee" width="80">
</a>

## [1.2.20] - 2024-06-03

### Changed

- [matter.js]: Update to @project-chip/matter-node.js v. 0.9.1
- [matterbridge]: Updated dependencies

### Fixed

- [matterbridge]: Log level of Plugin already configured is now info

<a href="https://www.buymeacoffee.com/luligugithub">
  <img src="bmc-button.svg" alt="Buy me a coffee" width="80">
</a>

## [1.2.19] - 2024-06-01

### Breaking change on Matterbridge start!

Now the plugins load and start before the controller connects.
A special thank to Tamer Salah (https://github.com/tammeryousef1006) for his help testing all controllers.

### Changed

- [matterbridge]: In bridge mode the plugins are loaded and started immediately
- [matterbridge]: In child bridge mode the plugins are loaded and started immediately
- [matterbridge]: Updated dependencies

### Fixed

- [frontend]: Fixed the error badge in the registered plugins window
- [frontend]: Added tooltip to the plugin update badge in the registered plugins window

<a href="https://www.buymeacoffee.com/luligugithub">
  <img src="bmc-button.svg" alt="Buy me a coffee" width="80">
</a>

## [1.2.18] - 2024-05-28

### Changed

- [matterbridgeDevice]: bridgedNode and powerSource device types as conformance to Matter 1.3

### Fixed

- [matterbridge]: Fixed /api/settings error after resetting commissioning server
- [matterbridge]: Added error message and clean shutdown when WebSocketServer or ExpressServer ports are already in use

### Added

- [frontend]: Added a dropdown menu in Add Remove plugin to select the plugins

<a href="https://www.buymeacoffee.com/luligugithub">
  <img src="bmc-button.svg" alt="Buy me a coffee" width="80">
</a>

## [1.2.17] - 2024-05-25

### Fixed

- [matterbridge]: Fixed the issue causing the commissioning reset for all fabrics when only one is removed. (Apple uses 2 fabrics: Home app and Key chain).

### Changed

- [matterbridge]: Preliminary integration for the new matterbridge-shelly plugin (still not published)
- [matterbridge]: Updated dependencies
- [matterbridge]: Moved eslint to @typescript-eslint/strict and @typescript-eslint/stylistic

### Added

- [frontend]: Fetch data in Home page every minute
- [device]: Added new method addClusterServerFromList
- [device]: Added ModeSelectClusterServer (only for testing)
- [matterbridge]: Added fabric info in the log on startup
- [matterbridge]: Added vendorId for Alexa

<a href="https://www.buymeacoffee.com/luligugithub">
  <img src="bmc-button.svg" alt="Buy me a coffee" width="80">
</a>

## [1.2.16] - 2024-05-15

### Changed

- [matter.js]: Update to @project-chip/matter-node.js v. 0.9.0

### Added

- [frontend]: Frontend updated to 1.0.0.
- [frontend]: Added check version interval.
- [frontend]: Added help and version information icons for plugins.
- [frontend]: Added version information for Matterbridge (Click on the version badge).
- [frontend]: Added help badge for Matterbridge.
- [frontend]: Added version information badge for Matterbridge.

<a href="https://www.buymeacoffee.com/luligugithub">
  <img src="bmc-button.svg" alt="Buy me a coffee" width="80">
</a>

## [1.2.15] - 2024-05-14

### Added

- [frontend]: Added sponsor link in Header.
- [frontend]: Added sponsor link in the plugin list.

### Fixed

- [frontend]: Fixed the case when the latest version of Matterbridge or a plugin is not available.

<a href="https://www.buymeacoffee.com/luligugithub">
  <img src="bmc-button.svg" alt="Buy me a coffee" width="80">
</a>

## [1.2.14] - 2024-05-09

### Added

- [frontend]: Frontend updated to 0.9.0.
- [frontend]: Added Plugin config editor
- [frontend]: Added tool column to registered plugins with QRCode, Config, Remove and Enable/Disable
- [frontend]: Removed Shutdown button when Matterbridge runs as a service or with docker
- [frontend]: Added Error state to registered plugins

<a href="https://www.buymeacoffee.com/luligugithub">
  <img src="bmc-button.svg" alt="Buy me a coffee" width="80">
</a>

## [1.2.13] - 2024-05-05

### Added

- [frontend]: Added plugin version check (you can update from the badge)
- [frontend]: Added tooltip to plugin name showing plugin path
- [matterbridge]: The plugin config file is no more saved on shutdown.
- [matterbridge]: Added plugin version check
- [frontend]: When you install a plugin now it is also added
- [frontend]: Added current and latest release to the badge in the Header section (you can update from the badge)
- [docker]: Added the docker image:dev on the docker hub with architectures: linux/amd64, linux/arm64, linux/arm/v7

<a href="https://www.buymeacoffee.com/luligugithub">
  <img src="bmc-button.svg" alt="Buy me a coffee" width="80">
</a>

## [1.2.12] - 2024-04-30

### Added

- [frontend]: Added the device child enpoints to the table in the Devices page
- [docker]: Added architectures to the docker image on the docker hub: linux/amd64, linux/arm64
- [frontend]: Frontend updated to 0.8.9.
- [frontend]: Added error in the logger level on the Settings page.
- [frontend]: Added unregister all devices in the Settings page. Matterbridge will shutdown to allow unregistering.
- [frontend]: Added reset in the Settings page. Matterbridge will shutdown to allow the reset.
- [frontend]: Added factoryreset in the Settings page. Matterbridge will shutdown to allow the factoryreset.

<a href="https://www.buymeacoffee.com/luligugithub">
  <img src="bmc-button.svg" alt="Buy me a coffee" width="80">
</a>

## [1.2.11] - 2024-04-25

### Added

- [matterbridge]: Added user to system information.
- [frontend]: Persist the filter selection (debug level and search criteria) in the Logs route.
- [frontend]: Added on the header the version and two badges for bridgeMode and restartMode.
- [frontend]: Frontend updated to 0.8.8.
- [docker]: Added support for docker (BETA). The Matterbridge image is published on the docker hub.
- [docker]: See the guidelines on https://github.com/Luligu/matterbridge?tab=readme-ov-file#Run-the-Docker-container-and-start-it.
- [docker compose]: See the guidelines on https://github.com/Luligu/matterbridge?tab=readme-ov-file#Run-with-docker-compose.

### Fixed

- [matterbridge]: Fixed the case when a plugin throws errors.

### New plugin

- Matterbridge Somfy Tahoma https://github.com/Luligu/matterbridge-somfy-tahoma

## [1.2.10] - 2024-04-23

### Added

- [extension]: Finalized implementation of zigbee2MQTT internal extension v. 1.0.0.

## [1.2.9] - 2024-04-19

### Added

- [Matterbridge]: Added call to set reachability at start.

### Added

- [Matterbridge]: Added call to set reachability at start.
- [frontend]: Added filter for log level and search criteria in the Logs page.
- [frontend]: Added colors to the logs in the Home page and in the Logs page.
- [frontend]: Frontend updated to 0.8.7.

### Fixed

- [logs]: Fixed wss for some browser that didn't connect to wss.

## [1.2.8] - 2024-04-16

### Changed

- [matter.js]: Update to @project-chip/matter-node.js v. 0.8.1

### Added

- [frontend]: Added logs in the Home page and in the Log page.
- [frontend]: Frontend got updated to 0.8.6.
- [frontend]: Added log for update and plugin install.
- [extension]: Started implementation of zigbee2MQTT internal extension.

### Fixed

- [spawn]: Fixed under windows.

## [1.2.7] - 2024-04-14

### Changed

- [matterbridge]: The default frontend port is now 8283!.
- [matterbridge.service]: Updated matterbridge.service instructions to fix restart when Matterbridge runs as a daemon with systemctl.

### Added

- [frontend]: Added manual pairing code. Allows to pair Matterbridge without using the phone.
- [MatterbridgeDevice]: Added api to create child endpoints (see matterbridge-example-dynamic-platform).
- [MatterbridgeDevice]: Added FlowMeasurement cluster.

## [1.2.6] - 2024-04-11

### Added

- [matterbridge]: Added -factoryreset parameter to factory reset Matterbridge (see the readme.md for more explanations).
- [matterbridge]: Added -reset parameter to reset the commissioning of Matterbridge (bridge mode).
- [matterbridge]: Added -reset [plugin] parameter to reset the commissioning of a plugin (childbridge mode).
- [matterbridge]: Added -port [port] parameter to set the starting port for the commissioning servers (both bridge and childbridge modes).

### Changed

- [matterbridge.service]: Updated matterbridge.service instructions that fix network start issue with systemctl on Linux.

### Fixed

- [frontend]: Added sudo to the spawned command to execute update and install from frontend (for Linux this may be necessary).
- [childbridge mode]: Fixed a syncronize issue on the start.

## [1.2.5] - 2024-04-08

### Added

- [frontend]: Added update Matterbridge (spawn the command: 'npm -install -g matterbridge'). The console inherit the the spawned process running so you can check.
- [frontend]: Added install plugin (spawn the command: 'npm -install -g plugin-name'). The console inherit the the spawned process running so you can check.
- [frontend]: Added shutdown button.
- [frontend]: Added login with password (default no password). Change the password in the Settings page of frontend.
- [frontend]: Frontend got updated to 0.8.5.
- [Matterbridge]: Added configuration and guidelines in the readme to run Matterbridge like a daemon with systemctl on Linux machine.

## [1.2.4] - 2024-04-01

### Changed

- [matter.js]: Updated the code to matter.js release 0.80.0.

### Added

- [MatterbridgeDevice]: Added DoorLock and Thermostat clusters.

## [1.2.3] - 2024-03-28

### Added

- [Matterbridge]: Enable plugin now start the plugin (no need to restart in bridge mode).
- [Matterbridge]: Disable plugin now shutdown the plugin (no need to restart).

## [1.2.2] - 2024-03-26

### Added

- [MatterbridgeDevice]: Added Cluster DoorLock and command handler.

## [1.2.1] - 2024-03-25

### Added

- [frontend]: Remove plugin from frontend.
- [frontend]: Add plugin from frontend.
- [workflow]: All packages now have a workflow on GitHub.
- [frontend]: Frontend got updated to 0.8.4.

### Fixed

- [frontend]: Fixed the restart needed message.
- [matterbridge]: Fixed the delay of loading from the cli.
- [matterbridge]: Fixed the count of devices removed.

## [1.2.0] - 2024-03-23

### Breaking change on plugin default entry point and platform constructor!

- [plugin default entry point]: export default function initializePlugin(matterbridge: Matterbridge, log: AnsiLogger, config: PlatformConfig)
- [platform constructor]: constructor(matterbridge: Matterbridge, log: AnsiLogger, config: PlatformConfig)

### Added

- [platform]: Added async loadPluginConfig() and async savePluginConfig() to store plugin config.
- [platform]: Added: config: PlatformConfig (JSON) property to platforms to store plugin config.

### Changed

- [dependencies]: Updated dependencies.

## [1.1.11] - 2024-03-19

### Added

- [frontend]: Frontend got updated to 0.8.3.

## [1.1.10] - 2024-03-17

### Added

- [matterbridge]: added unregisterAllDevices() to the platforms
- [matterbridge]: added unregisterDevice(device: MatterbridgeDevice) to the platforms
- [frontend]: Enable and disable plugin are now available. Restart Matteerbridge after.
- [frontend]: Frontend got updated to 0.8.2.

## [1.1.9] - 2024-03-16

### Added

- [frontend]: Selecting a plugin in the home page show the corresponding QR code.
- [frontend]: Settings page now controll the global logger level.
- [frontend]: Restart from the header is available.
- [frontend]: Frontend got updated to 0.8.1.

## [1.1.8] - 2024-03-15

### Added

- [cli]: Resolve the plugin name from absolute or relative path or from globally installed modules (see the help).
- [frontend]: Added some fancy stuff still not visible.

### Fixed

- [install]: Fixed the error caused when the controllers disconnect and connect again.

## [1.1.7] - 2024-03-14

### Fixed

- [install]: Fixed the install error (thanks https://github.com/khaidakin).

## [1.1.6] - 2024-03-14

### Added

- [async]: Plugins are loaded started configured fully asyncronously.
- [frontend]: Added configured button.

## [1.1.5] - 2024-03-12

### Added

- [debug]: Added public property enableDebug to Matterbridge.
- [debug]: Added parameter -debug to the command line.

### Fixed

- [plugin]: Fixed the plugin.paired and plugin.commissioned in bridge mode.
- [routes]: Fixed the plugin devices route.
- [bridge]: Fixed the BasicInformationCluster in bridge mode.

## [1.1.4] - 2024-03-10

### Changed

- [cli]: Updated the loading from cli.

## [1.1.3] - 2024-03-10

### Added

- [onMatterStarted]: onMatterStarted() is called after matter server started.
- [onConfigure]: onConfigure() is called after the platform controller is commissioned.

### Changed

- [dependencies]: Updated dependencies.

### Fixed

- [Plugin route]: Fixed the plugin device route in frontend.

## [1.1.2] - 2024-03-08

### Added

- [async]: All code is asyncronous where it makes sense.
- [JSDoc]: Added JSDoc to the code.

### Removed

- [event]: Removed all event code.

<!-- Commented out section
## [1.1.2] - 2024-03-08

### Added

- [Feature 1]: Description of the feature.
- [Feature 2]: Description of the feature.

### Changed

- [Feature 3]: Description of the change.
- [Feature 4]: Description of the change.

### Deprecated

- [Feature 5]: Description of the deprecation.

### Removed

- [Feature 6]: Description of the removal.

### Fixed

- [Bug 1]: Description of the bug fix.
- [Bug 2]: Description of the bug fix.

### Security

- [Security 1]: Description of the security improvement.
--><|MERGE_RESOLUTION|>--- conflicted
+++ resolved
@@ -8,12 +8,7 @@
   <img src="bmc-button.svg" alt="Buy me a coffee" width="120">
 </a>
 
-<<<<<<< HEAD
-## [3.0.2] - 2025-05-14
-
-### Added
-
-=======
+
 ## [3.0.3] - 2025-05-??
 
 ### Added
@@ -38,7 +33,6 @@
 
 ### Added
 
->>>>>>> f367a1c6
 - [virtual] Added virtual devices Restart Matterbridge and Update Matterbridge and full Jest tests (can be disabled adding -novirtual to the command line).
 - [virtual] Added virtual devices Reboot Matterbridge for Shelly board and full Jest tests (can be disabled adding -novirtual to the command line).
 - [shelly] Refactor shelly api and added full Jest test.
