--- conflicted
+++ resolved
@@ -240,16 +240,6 @@
       this.log.debug(`**Received broadcast request ${CYAN}${msg.type}${db} from ${CYAN}${msg.src}${db}: ${debugStringify(msg)}${db}`);
       switch (msg.type) {
         case 'get_log_level':
-<<<<<<< HEAD
-          this.server.respond({ ...msg, response: { success: true, level: this.log.logLevel } });
-          break;
-        case 'set_log_level':
-          this.log.logLevel = msg.params.level;
-          this.server.respond({ ...msg, response: { success: true, level: this.log.logLevel } });
-          break;
-        default:
-          this.log.warn(`Unknown broadcast request ${CYAN}${msg.type}${wr} from ${CYAN}${msg.src}${wr}`);
-=======
           this.server.respond({ ...msg, response: { success: true, logLevel: this.log.logLevel } });
           break;
         case 'set_log_level':
@@ -258,18 +248,13 @@
           break;
         default:
           this.log.debug(`Unknown broadcast request ${CYAN}${msg.type}${db} from ${CYAN}${msg.src}${db}`);
->>>>>>> 17b49905
       }
     }
     if (this.server.isWorkerResponse(msg, msg.type)) {
       this.log.debug(`**Received broadcast response ${CYAN}${msg.type}${db} from ${CYAN}${msg.src}${db}: ${debugStringify(msg)}${db}`);
       switch (msg.type) {
         default:
-<<<<<<< HEAD
-          this.log.warn(`Unknown broadcast response ${CYAN}${msg.type}${wr} from ${CYAN}${msg.src}${wr}`);
-=======
           this.log.debug(`Unknown broadcast response ${CYAN}${msg.type}${db} from ${CYAN}${msg.src}${db}`);
->>>>>>> 17b49905
       }
     }
   }
