/* eslint-disable @typescript-eslint/no-unused-vars */
/* eslint-disable no-console */
// Home.js
import React, { useEffect, useState, useRef, useContext } from 'react';
import { StatusIndicator } from './StatusIndicator';
import { theme } from './Header';
import { sendCommandToMatterbridge } from '../App';
import WebSocketComponent from './WebSocketComponent';
import { WebSocketContext } from './WebSocketContext';

// @mui
import { Dialog, DialogTitle, DialogContent, TextField, Alert, Snackbar, Tooltip, IconButton, Button, createTheme, ThemeProvider, Select, MenuItem, Menu } from '@mui/material';
import { DeleteForever, Download, Remove, Add, Unpublished, PublishedWithChanges, Settings, Favorite, Help, Announcement, QrCode2, MoreVert } from '@mui/icons-material';

// @rjsf
import Form from '@rjsf/mui';
import validator from '@rjsf/validator-ajv8';

import QRCode from 'qrcode.react';

// npm install @mui/material @emotion/react @emotion/styled
// npm install @mui/icons-material @mui/material @emotion/styled @emotion/react
// npm install @rjsf/core @rjsf/utils @rjsf/validator-ajv8 @rjsf/mui

function Home() {
  const [wssHost, setWssHost] = useState(null);
  const [qrCode, setQrCode] = useState('');
  const [pairingCode, setPairingCode] = useState('');
  const [systemInfo, setSystemInfo] = useState({});
  const [matterbridgeInfo, setMatterbridgeInfo] = useState({});
  const [plugins, setPlugins] = useState([]);
  const [selectedRow, setSelectedRow] = useState(-1); // -1 no selection, 0 or greater for selected row
  const [selectedPluginName, setSelectedPluginName] = useState('none'); // -1 no selection, 0 or greater for selected row
  const [selectedPluginConfig, setSelectedPluginConfig] = useState({}); 
  const [selectedPluginSchema, setSelectedPluginSchema] = useState({}); 
  const [openSnack, setOpenSnack] = useState(false);
  const [openConfig, setOpenConfig] = useState(false);
  const [logFilterLevel, setLogFilterLevel] = useState(localStorage.getItem('logFilterLevel')??'info');
  const [logFilterSearch, setLogFilterSearch] = useState(localStorage.getItem('logFilterSearch')??'*');
  const { messages, sendMessage, logMessage, setLogFilters } = useContext(WebSocketContext);

  const refAddRemove = useRef(null);
  const refRegisteredPlugins = useRef(null);

  const handleSnackOpen = () => {
    setOpenSnack(true);
  };

  const handleSnackClose = (event, reason) => {
    if (reason === 'clickaway') return;
    setOpenSnack(false);
  };

  const handleOpenConfig = () => {
    setOpenConfig(true);
  };

  const handleCloseConfig = () => {
    setOpenConfig(false);
    handleSnackOpen();
    setTimeout(() => {
      reloadSettings();
    }, 1000);
};


  const columns = React.useMemo( () => [
      { Header: 'Name', accessor: 'name' },
      { Header: 'Description', accessor: 'description' },
      { Header: 'Version', accessor: 'version' },
      { Header: 'Author', accessor: 'author' },
      { Header: 'Type', accessor: 'type' },
      { Header: 'Devices', accessor: 'devices'},
      { Header: 'Tools', accessor: 'qrcode' },
      { Header: 'Status', accessor: 'status'},
    ],
    []
  );

  const fetchSettings = () => {

    fetch('/api/settings')
      .then(response => response.json())
      .then(data => { 
        console.log('From home /api/settings:', data); 
        setWssHost(data.wssHost); 
        if(data.matterbridgeInformation.bridgeMode==='bridge') {
          setQrCode(data.qrPairingCode); 
          setPairingCode(data.manualPairingCode);
        }
        setSystemInfo(data.systemInformation);
        setMatterbridgeInfo(data.matterbridgeInformation);
        localStorage.setItem('wssHost', data.wssHost);
        localStorage.setItem('manualPairingCode', data.manualPairingCode); 
        localStorage.setItem('qrPairingCode', data.qrPairingCode); 
        localStorage.setItem('systemInformation', data.systemInformation); 
        localStorage.setItem('matterbridgeInformation', data.matterbridgeInformation); 
      })
      .catch(error => console.error('Error fetching settings:', error));

    fetch('/api/plugins')
      .then(response => response.json())
      .then(data => { 
        console.log('From home /api/plugins:', data)
        setPlugins(data); 
      })
      .catch(error => console.error('Error fetching plugins:', error));
  };  

  useEffect(() => {
    // Call fetchSettings immediately and then every 10 minutes
    fetchSettings();
    const intervalId = setInterval(fetchSettings, 1 * 60 * 1000);
  
    // Clear the interval when the component is unmounted
    return () => clearInterval(intervalId);

  }, []); // The empty array causes this effect to run only once

  // Function to reload settings on demand
  const reloadSettings = () => {
    fetchSettings();
    console.log('reloadSettings');
  };

  const handleSelectQRCode = (row) => {
    if (selectedRow === row) {
      setSelectedRow(-1);
      setSelectedPluginName('none');
      // setQrCode(localStorage.getItem('qrPairingCode'));
      // setPairingCode(localStorage.getItem('manualPairingCode'));
      setQrCode('');
      setPairingCode('');
    } else {
      setSelectedRow(row);
      setSelectedPluginName(plugins[row].name);
      setQrCode(plugins[row].qrPairingCode);
      setPairingCode(plugins[row].manualPairingCode);
    }
    // console.log('Selected row:', row, 'plugin:', plugins[row].name, 'qrcode:', plugins[row].qrPairingCode);
  };

  const handleEnableDisable = (row) => {
    console.log('Selected row:', row, 'plugin:', plugins[row].name, 'enabled:', plugins[row].enabled);
    if(plugins[row].enabled===true) {
      plugins[row].enabled=false;
      logMessage('Plugins', `Disabling plugin: ${plugins[row].name}`);
      sendCommandToMatterbridge('disableplugin', plugins[row].name);
    }
    else {
      plugins[row].enabled=true;
      logMessage('Plugins', `Enabling plugin: ${plugins[row].name}`);
      sendCommandToMatterbridge('enableplugin', plugins[row].name);
    }
    if(matterbridgeInfo.bridgeMode === 'childbridge') {
      setTimeout(() => {
        reloadSettings();
      }, 500);
    }
    if(matterbridgeInfo.bridgeMode === 'bridge') {
      setTimeout(() => {
        reloadSettings();
      }, 500);
    }
  };

  const handleUpdate = (row) => {
    console.log('handleUpdate row:', row, 'plugin:', plugins[row].name);
    logMessage('Plugins', `Updating plugin: ${plugins[row].name}`);
    sendCommandToMatterbridge('installplugin', plugins[row].name);
    handleSnackOpen({ vertical: 'bottom', horizontal: 'right' });
    setTimeout(() => {
      handleSnackClose();
      reloadSettings();
    }, 5000);
  };

  const handleRemovePlugin = (row) => {
    console.log('handleRemovePluginClick row:', row, 'plugin:', plugins[row].name);
    logMessage('Plugins', `Removing plugin: ${plugins[row].name}`);
    sendCommandToMatterbridge('removeplugin', plugins[row].name);
    setTimeout(() => {
      reloadSettings();
    }, 500);
  };

  const handleConfigPlugin = (row) => {
    console.log('handleConfigPlugin row:', row, 'plugin:', plugins[row].name);
    setSelectedPluginConfig(plugins[row].configJson);
    setSelectedPluginSchema(plugins[row].schemaJson);
    handleOpenConfig();
  };

  const handleSponsorPlugin = (row) => {
    console.log('handleSponsorPlugin row:', row, 'plugin:', plugins[row].name);
    window.open('https://www.buymeacoffee.com/luligugithub', '_blank');
  };

  const handleHelpPlugin = (row) => {
    console.log('handleHelpPlugin row:', row, 'plugin:', plugins[row].name);
    window.open(`https://github.com/Luligu/${plugins[row].name}/blob/main/README.md`, '_blank');
  };

  const handleChangelogPlugin = (row) => {
    console.log('handleChangelogPlugin row:', row, 'plugin:', plugins[row].name);
    window.open(`https://github.com/Luligu/${plugins[row].name}/blob/main/CHANGELOG.md`, '_blank');
  };

  /*
        {matterbridgeInfo && <MatterbridgeInfoTable matterbridgeInfo={matterbridgeInfo}/>}
      <div style={{ display: 'flex', flexDirection: 'column', height: 'calc(100vh - 60px - 40px)', maxHeight: 'calc(100vh - 60px - 40px)', width: '302px', minWidth: '302px', maxWidth: '302px', flex: '1 1 auto', gap: '20px' }}>
      <div style={{ display: 'flex', flexDirection: 'column', height: 'calc(100vh - 60px - 40px)', maxHeight: 'calc(100vh - 60px - 40px)', flex: '1 1 auto', gap: '20px' }}>
  */

  if (wssHost === null) {
    return <div>Loading settings...</div>;
  }
  return (
    <div className="MbfPageDiv" style={{ flexDirection: 'row' }}>

    <ThemeProvider theme={theme}>

      <Dialog  open={openConfig} onClose={handleCloseConfig} maxWidth='600px' PaperProps={{style: { border: "2px solid #ddd", backgroundColor: '#c4c2c2', boxShadow: '5px 5px 10px #888'}}}>
        <DialogTitle gap={'20px'}>
          <div style={{ display: 'flex', flexDirection: 'row', alignItems: 'center', gap: '20px' }}>
            <img src="matterbridge 64x64.png" alt="Matterbridge Logo" style={{ height: '64px', width: '64px' }} />
            <h3>Matterbridge plugin configuration</h3>
          </div>
        </DialogTitle>
        <DialogContent>
          <DialogConfigPlugin config={selectedPluginConfig} schema={selectedPluginSchema} handleCloseConfig={handleCloseConfig}/>
        </DialogContent>
      </Dialog>

      <div style={{ display: 'flex', flexDirection: 'column', height: '100%', width: '302px', minWidth: '302px', gap: '20px' }}>
        {qrCode && <QRDiv qrText={qrCode} pairingText={pairingCode} qrWidth={256} topText="QR pairing code" bottomText={selectedPluginName==='none'?'Matterbridge':selectedPluginName} matterbridgeInfo={matterbridgeInfo} plugin={selectedRow===-1?undefined:plugins[selectedRow]}/>}
        {systemInfo && <SystemInfoTable systemInfo={systemInfo} compact={true}/>}
        {qrCode==='' && matterbridgeInfo && <MatterbridgeInfoTable matterbridgeInfo={matterbridgeInfo}/>}
      </div>

      <div style={{ display: 'flex', flexDirection: 'column', height: '100%', width: '100%', gap: '20px' }}>

        <div className="MbfWindowDiv" style={{ flex: '0 0 auto', width: '100%', overflow: 'hidden' }}>
          <div className="MbfWindowHeader">
            <p className="MbfWindowHeaderText">Install add plugin</p>
          </div>
          <AddRemovePlugins ref={refAddRemove} plugins={plugins} reloadSettings={reloadSettings}/>
        </div>

        <div className="MbfWindowDiv" style={{ flex: '0 0 auto', width: '100%', overflow: 'hidden' }}>
          <div className="MbfWindowDivTable" style={{ flex: '0 0 auto', overflow: 'hidden' }}>
            <table ref={refRegisteredPlugins}>
              <thead>
                <tr>
                  <th colSpan="8">Registered plugins</th>
                </tr>
                <tr>
                  {columns.map((column, index) => (
                    <th key={index}>{column.Header}</th>
                  ))}
                </tr>
              </thead>
              <tbody>
                {plugins.map((plugin, index) => (

                  <tr key={index} className={selectedRow === index ? 'table-content-selected' : index % 2 === 0 ? 'table-content-even' : 'table-content-odd'}>

                    <td><Tooltip title={plugin.path}>{plugin.name}</Tooltip></td>
                    <td>{plugin.description}</td>
<<<<<<< HEAD
                    {plugin.latestVersion === undefined || plugin.latestVersion === plugin.version ?
                      <td><Tooltip title="Plugin version">{plugin.version}</Tooltip></td> :
                      <td><Tooltip title="New plugin version available, click to install"><span className="status-warning" onClick={() => handleUpdate(index)}>Update to v.{plugin.latestVersion}</span></Tooltip></td>
                    }
                    <td>{plugin.author.replace('https://github.com/', '')}</td>
=======
                    <td><Tooltip title="Update the plugin to the latest version">{plugin.latestVersion === undefined || plugin.latestVersion === plugin.version ? plugin.version : <span className="status-warning" onClick={() => handleUpdate(index)}>{`${plugin.version} -> ${plugin.latestVersion}`}</span>}</Tooltip></td>
                    <td>{plugin.author?.replace('https://github.com/', '')}</td>
>>>>>>> e3d21e95
                    <td>{plugin.type === 'DynamicPlatform'?'Dynamic':'Accessory'}</td>
                    <td>{plugin.registeredDevices}</td>
                    <td>  
                      <>
                        {matterbridgeInfo && matterbridgeInfo.bridgeMode === 'childbridge' && !plugin.error && plugin.enabled ? <Tooltip title="Shows the QRCode or the fabrics"><IconButton style={{padding: 0}} className="PluginsIconButton" onClick={() => handleSelectQRCode(index)} size="small"><QrCode2 /></IconButton></Tooltip> : <></>}
                        <Tooltip title="Plugin config"><IconButton style={{padding: 0}} className="PluginsIconButton" onClick={() => handleConfigPlugin(index)} size="small"><Settings /></IconButton></Tooltip>
                        <Tooltip title="Remove the plugin"><IconButton style={{padding: 0}} className="PluginsIconButton" onClick={() => handleRemovePlugin(index)} size="small"><DeleteForever /></IconButton></Tooltip>
                        {plugin.enabled ? <Tooltip title="Disable the plugin"><IconButton style={{padding: 0}} className="PluginsIconButton" onClick={() => handleEnableDisable(index)} size="small"><Unpublished /></IconButton></Tooltip> : <></>}
                        {!plugin.enabled ? <Tooltip title="Enable the plugin"><IconButton style={{padding: 0}} className="PluginsIconButton" onClick={() => handleEnableDisable(index)} size="small"><PublishedWithChanges /></IconButton></Tooltip> : <></>}
                        <Tooltip title="Plugin help"><IconButton style={{padding: 0}} className="PluginsIconButton" onClick={() => handleHelpPlugin(index)} size="small"><Help /></IconButton></Tooltip>
                        <Tooltip title="Plugin version history"><IconButton style={{padding: 0}} className="PluginsIconButton" onClick={() => handleChangelogPlugin(index)} size="small"><Announcement /></IconButton></Tooltip>
                        <Tooltip title="Sponsor the plugin"><IconButton style={{padding: 0, color: '#b6409c'}} className="PluginsIconButton" onClick={() => handleSponsorPlugin(index)} size="small"><Favorite /></IconButton></Tooltip>
                      </>
                    </td>
                    <td>
                      <div style={{ display: 'flex', flexDirection: 'row', flex: '1 1 auto', gap: '5px' }}>

                        <Snackbar anchorOrigin={{vertical: 'bottom', horizontal: 'right'}} open={openSnack} onClose={handleSnackClose} autoHideDuration={10000}>
                          <Alert onClose={handleSnackClose} severity="info" variant="filled" sx={{ width: '100%', bgcolor: '#4CAF50' }}>Restart needed!</Alert>
                        </Snackbar>
                        {plugin.error ? 
                          <>
                            <StatusIndicator status={false} enabledText='Error' disabledText='Error' tooltipText='The plugin is in error state. Check the log!'/></> :
                          <>
                            {plugin.enabled === false ?
                              <>
                                <StatusIndicator status={plugin.enabled} enabledText='Enabled' disabledText='Disabled' tooltipText='Whether the plugin is enable or disabled'/></> :
                              <>
                                {plugin.loaded && plugin.started && plugin.configured && plugin.paired && plugin.connected ? 
                                  <>
                                    <StatusIndicator status={plugin.loaded} enabledText='Running' tooltipText='Whether the plugin is running'/></> : 
                                  <>
                                    {plugin.loaded && plugin.started && plugin.configured && plugin.connected===undefined ? 
                                      <>
                                        <StatusIndicator status={plugin.loaded} enabledText='Running' tooltipText='Whether the plugin is running'/></> : 
                                      <>
                                        <StatusIndicator status={plugin.enabled} enabledText='Enabled' disabledText='Disabled' tooltipText='Whether the plugin is enable or disabled'/>
                                        <StatusIndicator status={plugin.loaded} enabledText='Loaded' tooltipText='Whether the plugin has been loaded'/>
                                        <StatusIndicator status={plugin.started} enabledText='Started' tooltipText='Whether the plugin started'/>
                                        <StatusIndicator status={plugin.configured} enabledText='Configured' tooltipText='Whether the plugin has been configured'/>
                                        {matterbridgeInfo && matterbridgeInfo.bridgeMode === 'childbridge' ? <StatusIndicator status={plugin.paired} enabledText='Paired' tooltipText='Whether the plugin has been paired'/> : <></>}
                                        {matterbridgeInfo && matterbridgeInfo.bridgeMode === 'childbridge' ? <StatusIndicator status={plugin.connected} enabledText='Connected' tooltipText='Whether the controller connected'/> : <></>}
                                      </>
                                    }
                                  </>
                                }
                              </>
                            }
                          </>
                        }
                      </div> 
                    </td>
                  </tr>
                ))}
              </tbody>
            </table>
          </div>
        </div>

        <div className="MbfWindowDiv" style={{flex: '1 1 auto', width: '100%', overflow: 'hidden'}}>
          <div className="MbfWindowHeader" style={{ flexShrink: 0 }}>
            <p className="MbfWindowHeaderText" style={{ display: 'flex', justifyContent: 'space-between' }}>Logs <span style={{ fontWeight: 'normal', fontSize: '12px',marginTop: '2px' }}>Filter: logger level "{logFilterLevel}" and search "{logFilterSearch}"</span></p>
          </div>
          <div style={{ flex: '1 1 auto', margin: '0px', padding: '0px', overflow: 'auto'}}>
            <WebSocketComponent/>
          </div>
        </div>

      </div>
    </ThemeProvider>  
    </div>
  );
}

/*
*/

function AddRemovePlugins({ plugins, reloadSettings }) {
  const [pluginName, setPluginName] = useState('matterbridge-');
  const [open, setSnack] = useState(false);
  const [anchorEl, setAnchorEl] = React.useState(null);
  const { messages, sendMessage, logMessage } = useContext(WebSocketContext);

  const handleSnackOpen = () => {
    setSnack(true);
  };

  const handleSnackClose = (event, reason) => {
    if (reason === 'clickaway') return;
    setSnack(false);
  };

  const handleInstallPluginClick = () => {
    logMessage('Plugins', `Installing plugin: ${pluginName}`);
    sendCommandToMatterbridge('installplugin', pluginName);
    setTimeout(() => {
      reloadSettings();
    }, 5000);
  };

  const handleAddPluginClick = () => {
    logMessage('Plugins', `Adding plugin: ${pluginName}`);
    sendCommandToMatterbridge('addplugin', pluginName);
    setTimeout(() => {
      reloadSettings();
    }, 1000);
  };

  const handleClickVertical = (event) => {
    setAnchorEl(event.currentTarget);
  };

  const handleCloseMenu = (value) => {
    console.log('handleCloseMenu:', value);
    if(value !== '') setPluginName(value);
    setAnchorEl(null);
  };

  const theme = createTheme({
    palette: {
      primary: {
        main: '#4CAF50', // your custom primary color
      },
    },
  });

  return (
    <div style={{ display: 'flex', flexDirection: 'row', flex: '1 1 auto', alignItems: 'center', justifyContent: 'space-between', margin: '0px', padding: '10px', gap: '20px' }}>
      <Snackbar anchorOrigin={{vertical: 'bottom', horizontal: 'right'}} open={open} onClose={handleSnackClose} autoHideDuration={5000}>
        <Alert onClose={handleSnackClose} severity="info" variant="filled" sx={{ width: '100%', bgcolor: '#4CAF50' }}>Restart required</Alert>
      </Snackbar>
      <TextField value={pluginName} onChange={(event) => { setPluginName(event.target.value); }} size="small" id="plugin-name" label="Plugin name or plugin path" variant="outlined" fullWidth/>

      <IconButton onClick={handleClickVertical}>
        <MoreVert />
      </IconButton>
      <Menu id="simple-menu" anchorEl={anchorEl} keepMounted open={Boolean(anchorEl)} onClose={() => handleCloseMenu('')}>
        <MenuItem onClick={() => handleCloseMenu('matterbridge-zigbee2mqtt')}>matterbridge-zigbee2mqtt</MenuItem>
        <MenuItem onClick={() => handleCloseMenu('matterbridge-somfy-tahoma')}>matterbridge-somfy-tahoma</MenuItem>
        <MenuItem onClick={() => handleCloseMenu('matterbridge-shelly')}>matterbridge-shelly</MenuItem>
        <MenuItem onClick={() => handleCloseMenu('matterbridge-example-accessory-platform')}>matterbridge-example-accessory-platform</MenuItem>
        <MenuItem onClick={() => handleCloseMenu('matterbridge-example-dynamic-platform')}>matterbridge-example-dynamic-platform</MenuItem>
        <MenuItem onClick={() => handleCloseMenu('matterbridge-eve-door')}>matterbridge-eve-door</MenuItem>
        <MenuItem onClick={() => handleCloseMenu('matterbridge-eve-motion')}>matterbridge-eve-motion</MenuItem>
        <MenuItem onClick={() => handleCloseMenu('matterbridge-eve-energy')}>matterbridge-eve-energy</MenuItem>
        <MenuItem onClick={() => handleCloseMenu('matterbridge-eve-weather')}>matterbridge-eve-weather</MenuItem>
        <MenuItem onClick={() => handleCloseMenu('matterbridge-eve-room')}>matterbridge-eve-room</MenuItem>
      </Menu>

      <Tooltip title="Install or update a plugin from npm">
        <Button onClick={handleInstallPluginClick} theme={theme} color="primary" variant='contained' size="small" aria-label="install" endIcon={<Download />} style={{ color: '#ffffff', height: '30px', minWidth: '90px' }}> Install</Button>
      </Tooltip>        
      <Tooltip title="Add an installed plugin">
        <Button onClick={handleAddPluginClick} theme={theme} color="primary" variant='contained' size="small" aria-label="add" endIcon={<Add />} style={{ color: '#ffffff', height: '30px', minWidth: '90px' }}> Add</Button>
      </Tooltip>        
    </div>
  );
}

// This function takes systemInfo as a parameter and returns a table element with the systemInfo
function SystemInfoTable({ systemInfo, compact }) {
  const excludeKeys = ['totalMemory', 'osRelease', 'osArch'];
  if (compact && systemInfo.totalMemory) {
    const totalMemory = systemInfo.totalMemory;
    const freeMemory = systemInfo.freeMemory;
    systemInfo.freeMemory = `${freeMemory} / ${totalMemory}`;
    delete systemInfo.totalMemory;
  }
  if (compact && systemInfo.osRelease) {
    const osType = systemInfo.osType;
    const osRelease	= systemInfo.osRelease;
    systemInfo.osType = `${osType} (${osRelease})`;
    delete systemInfo.osRelease;
  }
  if(compact && systemInfo.osArch) {
    const osPlatform = systemInfo.osPlatform;
    const osArch = systemInfo.osArch;
    systemInfo.osPlatform = `${osPlatform} (${osArch})`;
    delete systemInfo.osArch;
  }

  return (
    <div className="MbfWindowDiv" style={{ minWidth: '302px' }}>
      <div className="MbfWindowDivTable">
        <table>
          <thead>
            <tr>
              <th colSpan="2">System Information</th>
            </tr>
          </thead>
          <tbody>
            {Object.entries(systemInfo).filter(([key, _]) => !excludeKeys.includes(key)).map(([key, value], index) => (
              <tr key={key} className={index % 2 === 0 ? 'table-content-even' : 'table-content-odd'} style={{ borderTop: '1px solid #ddd' }}>
                <td>{key}</td>
                <td>
                  <TruncatedText value={typeof value !== 'string' ? value.toString() : value} maxChars={26} />
                </td>
              </tr>
            ))}
          </tbody>
        </table>
      </div>
    </div>
  );
}

// This function takes systemInfo as a parameter and returns a table element with the systemInfo
function MatterbridgeInfoTable({ matterbridgeInfo }) {
  const excludeKeys = ['matterbridgeVersion', 'matterbridgeLatestVersion', 'matterLoggerLevel', 'debugEnabled', 'loggerLevel', 'bridgeMode', 'restartMode', 'matterbridgeFabricInformations', 'matterbridgeSessionInformations'];
  if(matterbridgeInfo.bridgeMode === 'childbridge') excludeKeys.push('matterbridgePaired', 'matterbridgeConnected');
  return (
    <div className="MbfWindowDiv" style={{ minWidth: '302px' }}>
      <div className="MbfWindowDivTable">
        <table>
          <thead>
            <tr>
              <th colSpan="2">Matterbridge Information</th>
            </tr>
          </thead>
          <tbody>
            {Object.entries(matterbridgeInfo)
              .filter(([key, value]) => !excludeKeys.includes(key) && value !== undefined && value !== '')
              .map(([key, value], index) => (
              <tr key={key} className={index % 2 === 0 ? 'table-content-even' : 'table-content-odd'} style={{ borderTop: '1px solid #ddd' }}>
                <td>{key.replace('matterbridgeConnected', 'connected').replace('matterbridgePaired', 'paired').replace('homeDirectory', 'home').replace('rootDirectory', 'root').replace('matterbridgeDirectory', 'storage').replace('matterbridgePluginDirectory', 'plugins').replace('globalModulesDirectory', 'modules')}</td>
                <td>
                  <TruncatedText value={typeof value !== 'string' ? value.toString() : value} maxChars={30} />
                </td>
              </tr>
            ))}
          </tbody>
        </table>
      </div>
    </div>
  );
}

function TruncatedText({ value, maxChars }) {
  let displayText = value;
  if (value.length > maxChars && maxChars > 3) { 
    const charsToShow = maxChars - 3; 
    const start = value.substring(0, Math.ceil(charsToShow / 2));
    const end = value.substring(value.length - Math.floor(charsToShow / 2), value.length);
    displayText = `${start} … ${end}`;
  }
  if(value !== displayText) return (
    <Tooltip title={value} placement="top" PopperProps={{
      modifiers: [
        {
          name: 'offset',
          options: {
            offset: [0, 12], 
          },
        },
      ],
    }}>
      <span>{displayText}</span>
    </Tooltip>
  )
  else return <span>{displayText}</span>
}

function QRDiv({ qrText, pairingText, qrWidth, topText, bottomText, matterbridgeInfo, plugin }) {
  // console.log('QRDiv:', matterbridgeInfo, plugin);
  if(matterbridgeInfo.bridgeMode === 'bridge' && matterbridgeInfo.matterbridgePaired === true) 
    return ( 
      <div className="MbfWindowDiv" style={{alignItems: 'center', minWidth: '302px', overflow: 'hidden'}} >
        <div className="MbfWindowHeader">
          <p className="MbfWindowHeaderText" style={{textAlign: 'left', overflow: 'hidden'}}>Paired fabrics</p>
        </div>
        <div className="MbfWindowBodyColumn">
          {matterbridgeInfo.matterbridgeFabricInformations.map((fabric, index) => (
            <div key={index} style={{ margin: '0px', padding: '10px', gap: '0px', backgroundColor: '#9e9e9e', textAlign: 'left', fontSize: '14px' }}>
                <p className="status-blue" style={{ margin: '0px 10px 10px 10px', fontSize: '14px', padding: 0 }}>Fabric: {fabric.fabricIndex}</p>
                <p style={{ margin: '0px 20px 0px 20px'}}>Vendor: {fabric.rootVendorId} {fabric.rootVendorName}</p>
                {fabric.label !== '' && <p style={{ margin: '0px 20px 0px 20px'}}>Label: {fabric.label}</p>}
                <p style={{ margin: '0px 20px 0px 20px'}}>Active sessions: {matterbridgeInfo.matterbridgeSessionInformations.filter(session => session.fabric.fabricIndex === fabric.fabricIndex).length}</p>
            </div>  
          ))}
        </div>  
      </div>
  )  
  else if(matterbridgeInfo.bridgeMode === 'childbridge' && plugin && plugin.paired === true) 
    return ( 
      <div className="MbfWindowDiv" style={{alignItems: 'center', minWidth: '302px', overflow: 'hidden'}} >
        <div className="MbfWindowHeader">
          <p className="MbfWindowHeaderText" style={{textAlign: 'left'}}>Paired fabrics</p>
        </div>
        <div className="MbfWindowBodyColumn">
          {plugin.fabricInformations.map((fabric, index) => (
            <div key={index} style={{ margin: '0px', padding: '10px', gap: '0px', backgroundColor: '#9e9e9e', textAlign: 'left', fontSize: '14px' }}>
                <p className="status-blue" style={{ margin: '0px 10px 10px 10px', fontSize: '14px', padding: 0 }}>Fabric: {fabric.fabricIndex}</p>
                <p style={{ margin: '0px 20px 0px 20px' }}>Vendor: {fabric.rootVendorId} {fabric.rootVendorName}</p>
                {fabric.label !== '' && <p style={{ margin: '0px 20px 0px 20px'}}>Label: {fabric.label}</p>}
                <p style={{ margin: '0px 20px 0px 20px' }}>Active sessions: {plugin.sessionInformations.filter(session => session.fabric.fabricIndex === fabric.fabricIndex).length}</p>
            </div>  
          ))}
        </div>  
      </div>
  )
  else if(matterbridgeInfo.bridgeMode === 'bridge' && matterbridgeInfo.matterbridgePaired !== true) 
    return (
      <div className="MbfWindowDiv" style={{alignItems: 'center', minWidth: '302px'}}>
        <div className="MbfWindowHeader">
          <p className="MbfWindowHeaderText" style={{textAlign: 'left'}}>{topText}</p>
        </div>
        <QRCode value={qrText} size={qrWidth} bgColor='#9e9e9e' style={{ margin: '20px' }}/>
        <div className="MbfWindowFooter" style={{padding: 0, marginTop: '-5px', height: '30px'}}>
          <div>
            <p style={{ margin: 0, textAlign: 'center', fontSize: '14px' }}>Manual pairing code: {pairingText}</p>
          </div>
        </div>
      </div>
    );
  else if(matterbridgeInfo.bridgeMode === 'childbridge' && plugin && plugin.paired !== true)  
    return (
      <div className="MbfWindowDiv" style={{alignItems: 'center', minWidth: '302px'}}>
        <div className="MbfWindowHeader">
          <p className="MbfWindowHeaderText" style={{textAlign: 'left'}}>{topText}</p>
        </div>
        <QRCode value={qrText} size={qrWidth} bgColor='#9e9e9e' style={{ margin: '20px' }}/>
        <div className="MbfWindowFooter" style={{padding: 0, marginTop: '-5px', height: '30px'}}>
          <div>
            <p style={{ margin: 0, textAlign: 'center', fontSize: '14px' }}>Manual pairing code: {pairingText}</p>
          </div>
        </div>
      </div>
    );
}

function DialogConfigPlugin( { config, schema, handleCloseConfig }) {
  console.log('DialogConfigPlugin:', config, schema);
  const uiSchema = {
    "password": {
      "ui:widget": "password",
    },
    "ui:submitButtonOptions": {
      "props": {
        "variant": "contained",
        "disabled": false,
      },
      "norender": false,
      "submitText": "Save the changes to the config file",
    },
    'ui:globalOptions': { orderable: false },
  };
  const theme = createTheme({
    palette: {
      primary: {
        main: '#4CAF50', 
      },
    },
    components: {
      MuiPaper: {
        styleOverrides: {
          root: {
            border: "1px solid #ddd", 
            backgroundColor: '#c4c2c2', 
            boxShadow: '5px 5px 10px #888'
          },
        },
      },
      MuiTextField: {
        defaultProps: {
          size: 'small',
        },
      },
      MuiButton: {
        styleOverrides: {
          root: {
            color: '#ffffff',
            backgroundColor: '#4CAF50', 
          },
        },
        defaultProps: {
          color: 'primary',
          variant: 'contained',
          size: 'small',
        },
      },
    },
  });
  const handleSaveChanges = ({ formData }, event) => {
    console.log('handleSaveChanges:', formData);
    const config = JSON.stringify(formData, null, 2)
    sendCommandToMatterbridge('saveconfig', formData.name, config);
    // Close the dialog
    handleCloseConfig();
    // window.location.reload();
  };    
  return (
  <ThemeProvider theme={theme}>
    <div style={{ maxWidth: '800px' }}>
      <Form schema={schema} formData={config} uiSchema={uiSchema} validator={validator} onSubmit={handleSaveChanges} />
      <div style={{ paddingTop: '10px' }}>Restart Matterbridge to apply the changes</div>
    </div>
  </ThemeProvider>  
  );
}
  
export default Home;
<|MERGE_RESOLUTION|>--- conflicted
+++ resolved
@@ -1,680 +1,679 @@
-/* eslint-disable @typescript-eslint/no-unused-vars */
-/* eslint-disable no-console */
-// Home.js
-import React, { useEffect, useState, useRef, useContext } from 'react';
-import { StatusIndicator } from './StatusIndicator';
-import { theme } from './Header';
-import { sendCommandToMatterbridge } from '../App';
-import WebSocketComponent from './WebSocketComponent';
-import { WebSocketContext } from './WebSocketContext';
-
-// @mui
-import { Dialog, DialogTitle, DialogContent, TextField, Alert, Snackbar, Tooltip, IconButton, Button, createTheme, ThemeProvider, Select, MenuItem, Menu } from '@mui/material';
-import { DeleteForever, Download, Remove, Add, Unpublished, PublishedWithChanges, Settings, Favorite, Help, Announcement, QrCode2, MoreVert } from '@mui/icons-material';
-
-// @rjsf
-import Form from '@rjsf/mui';
-import validator from '@rjsf/validator-ajv8';
-
-import QRCode from 'qrcode.react';
-
-// npm install @mui/material @emotion/react @emotion/styled
-// npm install @mui/icons-material @mui/material @emotion/styled @emotion/react
-// npm install @rjsf/core @rjsf/utils @rjsf/validator-ajv8 @rjsf/mui
-
-function Home() {
-  const [wssHost, setWssHost] = useState(null);
-  const [qrCode, setQrCode] = useState('');
-  const [pairingCode, setPairingCode] = useState('');
-  const [systemInfo, setSystemInfo] = useState({});
-  const [matterbridgeInfo, setMatterbridgeInfo] = useState({});
-  const [plugins, setPlugins] = useState([]);
-  const [selectedRow, setSelectedRow] = useState(-1); // -1 no selection, 0 or greater for selected row
-  const [selectedPluginName, setSelectedPluginName] = useState('none'); // -1 no selection, 0 or greater for selected row
-  const [selectedPluginConfig, setSelectedPluginConfig] = useState({}); 
-  const [selectedPluginSchema, setSelectedPluginSchema] = useState({}); 
-  const [openSnack, setOpenSnack] = useState(false);
-  const [openConfig, setOpenConfig] = useState(false);
-  const [logFilterLevel, setLogFilterLevel] = useState(localStorage.getItem('logFilterLevel')??'info');
-  const [logFilterSearch, setLogFilterSearch] = useState(localStorage.getItem('logFilterSearch')??'*');
-  const { messages, sendMessage, logMessage, setLogFilters } = useContext(WebSocketContext);
-
-  const refAddRemove = useRef(null);
-  const refRegisteredPlugins = useRef(null);
-
-  const handleSnackOpen = () => {
-    setOpenSnack(true);
-  };
-
-  const handleSnackClose = (event, reason) => {
-    if (reason === 'clickaway') return;
-    setOpenSnack(false);
-  };
-
-  const handleOpenConfig = () => {
-    setOpenConfig(true);
-  };
-
-  const handleCloseConfig = () => {
-    setOpenConfig(false);
-    handleSnackOpen();
-    setTimeout(() => {
-      reloadSettings();
-    }, 1000);
-};
-
-
-  const columns = React.useMemo( () => [
-      { Header: 'Name', accessor: 'name' },
-      { Header: 'Description', accessor: 'description' },
-      { Header: 'Version', accessor: 'version' },
-      { Header: 'Author', accessor: 'author' },
-      { Header: 'Type', accessor: 'type' },
-      { Header: 'Devices', accessor: 'devices'},
-      { Header: 'Tools', accessor: 'qrcode' },
-      { Header: 'Status', accessor: 'status'},
-    ],
-    []
-  );
-
-  const fetchSettings = () => {
-
-    fetch('/api/settings')
-      .then(response => response.json())
-      .then(data => { 
-        console.log('From home /api/settings:', data); 
-        setWssHost(data.wssHost); 
-        if(data.matterbridgeInformation.bridgeMode==='bridge') {
-          setQrCode(data.qrPairingCode); 
-          setPairingCode(data.manualPairingCode);
-        }
-        setSystemInfo(data.systemInformation);
-        setMatterbridgeInfo(data.matterbridgeInformation);
-        localStorage.setItem('wssHost', data.wssHost);
-        localStorage.setItem('manualPairingCode', data.manualPairingCode); 
-        localStorage.setItem('qrPairingCode', data.qrPairingCode); 
-        localStorage.setItem('systemInformation', data.systemInformation); 
-        localStorage.setItem('matterbridgeInformation', data.matterbridgeInformation); 
-      })
-      .catch(error => console.error('Error fetching settings:', error));
-
-    fetch('/api/plugins')
-      .then(response => response.json())
-      .then(data => { 
-        console.log('From home /api/plugins:', data)
-        setPlugins(data); 
-      })
-      .catch(error => console.error('Error fetching plugins:', error));
-  };  
-
-  useEffect(() => {
-    // Call fetchSettings immediately and then every 10 minutes
-    fetchSettings();
-    const intervalId = setInterval(fetchSettings, 1 * 60 * 1000);
-  
-    // Clear the interval when the component is unmounted
-    return () => clearInterval(intervalId);
-
-  }, []); // The empty array causes this effect to run only once
-
-  // Function to reload settings on demand
-  const reloadSettings = () => {
-    fetchSettings();
-    console.log('reloadSettings');
-  };
-
-  const handleSelectQRCode = (row) => {
-    if (selectedRow === row) {
-      setSelectedRow(-1);
-      setSelectedPluginName('none');
-      // setQrCode(localStorage.getItem('qrPairingCode'));
-      // setPairingCode(localStorage.getItem('manualPairingCode'));
-      setQrCode('');
-      setPairingCode('');
-    } else {
-      setSelectedRow(row);
-      setSelectedPluginName(plugins[row].name);
-      setQrCode(plugins[row].qrPairingCode);
-      setPairingCode(plugins[row].manualPairingCode);
-    }
-    // console.log('Selected row:', row, 'plugin:', plugins[row].name, 'qrcode:', plugins[row].qrPairingCode);
-  };
-
-  const handleEnableDisable = (row) => {
-    console.log('Selected row:', row, 'plugin:', plugins[row].name, 'enabled:', plugins[row].enabled);
-    if(plugins[row].enabled===true) {
-      plugins[row].enabled=false;
-      logMessage('Plugins', `Disabling plugin: ${plugins[row].name}`);
-      sendCommandToMatterbridge('disableplugin', plugins[row].name);
-    }
-    else {
-      plugins[row].enabled=true;
-      logMessage('Plugins', `Enabling plugin: ${plugins[row].name}`);
-      sendCommandToMatterbridge('enableplugin', plugins[row].name);
-    }
-    if(matterbridgeInfo.bridgeMode === 'childbridge') {
-      setTimeout(() => {
-        reloadSettings();
-      }, 500);
-    }
-    if(matterbridgeInfo.bridgeMode === 'bridge') {
-      setTimeout(() => {
-        reloadSettings();
-      }, 500);
-    }
-  };
-
-  const handleUpdate = (row) => {
-    console.log('handleUpdate row:', row, 'plugin:', plugins[row].name);
-    logMessage('Plugins', `Updating plugin: ${plugins[row].name}`);
-    sendCommandToMatterbridge('installplugin', plugins[row].name);
-    handleSnackOpen({ vertical: 'bottom', horizontal: 'right' });
-    setTimeout(() => {
-      handleSnackClose();
-      reloadSettings();
-    }, 5000);
-  };
-
-  const handleRemovePlugin = (row) => {
-    console.log('handleRemovePluginClick row:', row, 'plugin:', plugins[row].name);
-    logMessage('Plugins', `Removing plugin: ${plugins[row].name}`);
-    sendCommandToMatterbridge('removeplugin', plugins[row].name);
-    setTimeout(() => {
-      reloadSettings();
-    }, 500);
-  };
-
-  const handleConfigPlugin = (row) => {
-    console.log('handleConfigPlugin row:', row, 'plugin:', plugins[row].name);
-    setSelectedPluginConfig(plugins[row].configJson);
-    setSelectedPluginSchema(plugins[row].schemaJson);
-    handleOpenConfig();
-  };
-
-  const handleSponsorPlugin = (row) => {
-    console.log('handleSponsorPlugin row:', row, 'plugin:', plugins[row].name);
-    window.open('https://www.buymeacoffee.com/luligugithub', '_blank');
-  };
-
-  const handleHelpPlugin = (row) => {
-    console.log('handleHelpPlugin row:', row, 'plugin:', plugins[row].name);
-    window.open(`https://github.com/Luligu/${plugins[row].name}/blob/main/README.md`, '_blank');
-  };
-
-  const handleChangelogPlugin = (row) => {
-    console.log('handleChangelogPlugin row:', row, 'plugin:', plugins[row].name);
-    window.open(`https://github.com/Luligu/${plugins[row].name}/blob/main/CHANGELOG.md`, '_blank');
-  };
-
-  /*
-        {matterbridgeInfo && <MatterbridgeInfoTable matterbridgeInfo={matterbridgeInfo}/>}
-      <div style={{ display: 'flex', flexDirection: 'column', height: 'calc(100vh - 60px - 40px)', maxHeight: 'calc(100vh - 60px - 40px)', width: '302px', minWidth: '302px', maxWidth: '302px', flex: '1 1 auto', gap: '20px' }}>
-      <div style={{ display: 'flex', flexDirection: 'column', height: 'calc(100vh - 60px - 40px)', maxHeight: 'calc(100vh - 60px - 40px)', flex: '1 1 auto', gap: '20px' }}>
-  */
-
-  if (wssHost === null) {
-    return <div>Loading settings...</div>;
-  }
-  return (
-    <div className="MbfPageDiv" style={{ flexDirection: 'row' }}>
-
-    <ThemeProvider theme={theme}>
-
-      <Dialog  open={openConfig} onClose={handleCloseConfig} maxWidth='600px' PaperProps={{style: { border: "2px solid #ddd", backgroundColor: '#c4c2c2', boxShadow: '5px 5px 10px #888'}}}>
-        <DialogTitle gap={'20px'}>
-          <div style={{ display: 'flex', flexDirection: 'row', alignItems: 'center', gap: '20px' }}>
-            <img src="matterbridge 64x64.png" alt="Matterbridge Logo" style={{ height: '64px', width: '64px' }} />
-            <h3>Matterbridge plugin configuration</h3>
-          </div>
-        </DialogTitle>
-        <DialogContent>
-          <DialogConfigPlugin config={selectedPluginConfig} schema={selectedPluginSchema} handleCloseConfig={handleCloseConfig}/>
-        </DialogContent>
-      </Dialog>
-
-      <div style={{ display: 'flex', flexDirection: 'column', height: '100%', width: '302px', minWidth: '302px', gap: '20px' }}>
-        {qrCode && <QRDiv qrText={qrCode} pairingText={pairingCode} qrWidth={256} topText="QR pairing code" bottomText={selectedPluginName==='none'?'Matterbridge':selectedPluginName} matterbridgeInfo={matterbridgeInfo} plugin={selectedRow===-1?undefined:plugins[selectedRow]}/>}
-        {systemInfo && <SystemInfoTable systemInfo={systemInfo} compact={true}/>}
-        {qrCode==='' && matterbridgeInfo && <MatterbridgeInfoTable matterbridgeInfo={matterbridgeInfo}/>}
-      </div>
-
-      <div style={{ display: 'flex', flexDirection: 'column', height: '100%', width: '100%', gap: '20px' }}>
-
-        <div className="MbfWindowDiv" style={{ flex: '0 0 auto', width: '100%', overflow: 'hidden' }}>
-          <div className="MbfWindowHeader">
-            <p className="MbfWindowHeaderText">Install add plugin</p>
-          </div>
-          <AddRemovePlugins ref={refAddRemove} plugins={plugins} reloadSettings={reloadSettings}/>
-        </div>
-
-        <div className="MbfWindowDiv" style={{ flex: '0 0 auto', width: '100%', overflow: 'hidden' }}>
-          <div className="MbfWindowDivTable" style={{ flex: '0 0 auto', overflow: 'hidden' }}>
-            <table ref={refRegisteredPlugins}>
-              <thead>
-                <tr>
-                  <th colSpan="8">Registered plugins</th>
-                </tr>
-                <tr>
-                  {columns.map((column, index) => (
-                    <th key={index}>{column.Header}</th>
-                  ))}
-                </tr>
-              </thead>
-              <tbody>
-                {plugins.map((plugin, index) => (
-
-                  <tr key={index} className={selectedRow === index ? 'table-content-selected' : index % 2 === 0 ? 'table-content-even' : 'table-content-odd'}>
-
-                    <td><Tooltip title={plugin.path}>{plugin.name}</Tooltip></td>
-                    <td>{plugin.description}</td>
-<<<<<<< HEAD
-                    {plugin.latestVersion === undefined || plugin.latestVersion === plugin.version ?
-                      <td><Tooltip title="Plugin version">{plugin.version}</Tooltip></td> :
-                      <td><Tooltip title="New plugin version available, click to install"><span className="status-warning" onClick={() => handleUpdate(index)}>Update to v.{plugin.latestVersion}</span></Tooltip></td>
-                    }
-                    <td>{plugin.author.replace('https://github.com/', '')}</td>
-=======
-                    <td><Tooltip title="Update the plugin to the latest version">{plugin.latestVersion === undefined || plugin.latestVersion === plugin.version ? plugin.version : <span className="status-warning" onClick={() => handleUpdate(index)}>{`${plugin.version} -> ${plugin.latestVersion}`}</span>}</Tooltip></td>
-                    <td>{plugin.author?.replace('https://github.com/', '')}</td>
->>>>>>> e3d21e95
-                    <td>{plugin.type === 'DynamicPlatform'?'Dynamic':'Accessory'}</td>
-                    <td>{plugin.registeredDevices}</td>
-                    <td>  
-                      <>
-                        {matterbridgeInfo && matterbridgeInfo.bridgeMode === 'childbridge' && !plugin.error && plugin.enabled ? <Tooltip title="Shows the QRCode or the fabrics"><IconButton style={{padding: 0}} className="PluginsIconButton" onClick={() => handleSelectQRCode(index)} size="small"><QrCode2 /></IconButton></Tooltip> : <></>}
-                        <Tooltip title="Plugin config"><IconButton style={{padding: 0}} className="PluginsIconButton" onClick={() => handleConfigPlugin(index)} size="small"><Settings /></IconButton></Tooltip>
-                        <Tooltip title="Remove the plugin"><IconButton style={{padding: 0}} className="PluginsIconButton" onClick={() => handleRemovePlugin(index)} size="small"><DeleteForever /></IconButton></Tooltip>
-                        {plugin.enabled ? <Tooltip title="Disable the plugin"><IconButton style={{padding: 0}} className="PluginsIconButton" onClick={() => handleEnableDisable(index)} size="small"><Unpublished /></IconButton></Tooltip> : <></>}
-                        {!plugin.enabled ? <Tooltip title="Enable the plugin"><IconButton style={{padding: 0}} className="PluginsIconButton" onClick={() => handleEnableDisable(index)} size="small"><PublishedWithChanges /></IconButton></Tooltip> : <></>}
-                        <Tooltip title="Plugin help"><IconButton style={{padding: 0}} className="PluginsIconButton" onClick={() => handleHelpPlugin(index)} size="small"><Help /></IconButton></Tooltip>
-                        <Tooltip title="Plugin version history"><IconButton style={{padding: 0}} className="PluginsIconButton" onClick={() => handleChangelogPlugin(index)} size="small"><Announcement /></IconButton></Tooltip>
-                        <Tooltip title="Sponsor the plugin"><IconButton style={{padding: 0, color: '#b6409c'}} className="PluginsIconButton" onClick={() => handleSponsorPlugin(index)} size="small"><Favorite /></IconButton></Tooltip>
-                      </>
-                    </td>
-                    <td>
-                      <div style={{ display: 'flex', flexDirection: 'row', flex: '1 1 auto', gap: '5px' }}>
-
-                        <Snackbar anchorOrigin={{vertical: 'bottom', horizontal: 'right'}} open={openSnack} onClose={handleSnackClose} autoHideDuration={10000}>
-                          <Alert onClose={handleSnackClose} severity="info" variant="filled" sx={{ width: '100%', bgcolor: '#4CAF50' }}>Restart needed!</Alert>
-                        </Snackbar>
-                        {plugin.error ? 
-                          <>
-                            <StatusIndicator status={false} enabledText='Error' disabledText='Error' tooltipText='The plugin is in error state. Check the log!'/></> :
-                          <>
-                            {plugin.enabled === false ?
-                              <>
-                                <StatusIndicator status={plugin.enabled} enabledText='Enabled' disabledText='Disabled' tooltipText='Whether the plugin is enable or disabled'/></> :
-                              <>
-                                {plugin.loaded && plugin.started && plugin.configured && plugin.paired && plugin.connected ? 
-                                  <>
-                                    <StatusIndicator status={plugin.loaded} enabledText='Running' tooltipText='Whether the plugin is running'/></> : 
-                                  <>
-                                    {plugin.loaded && plugin.started && plugin.configured && plugin.connected===undefined ? 
-                                      <>
-                                        <StatusIndicator status={plugin.loaded} enabledText='Running' tooltipText='Whether the plugin is running'/></> : 
-                                      <>
-                                        <StatusIndicator status={plugin.enabled} enabledText='Enabled' disabledText='Disabled' tooltipText='Whether the plugin is enable or disabled'/>
-                                        <StatusIndicator status={plugin.loaded} enabledText='Loaded' tooltipText='Whether the plugin has been loaded'/>
-                                        <StatusIndicator status={plugin.started} enabledText='Started' tooltipText='Whether the plugin started'/>
-                                        <StatusIndicator status={plugin.configured} enabledText='Configured' tooltipText='Whether the plugin has been configured'/>
-                                        {matterbridgeInfo && matterbridgeInfo.bridgeMode === 'childbridge' ? <StatusIndicator status={plugin.paired} enabledText='Paired' tooltipText='Whether the plugin has been paired'/> : <></>}
-                                        {matterbridgeInfo && matterbridgeInfo.bridgeMode === 'childbridge' ? <StatusIndicator status={plugin.connected} enabledText='Connected' tooltipText='Whether the controller connected'/> : <></>}
-                                      </>
-                                    }
-                                  </>
-                                }
-                              </>
-                            }
-                          </>
-                        }
-                      </div> 
-                    </td>
-                  </tr>
-                ))}
-              </tbody>
-            </table>
-          </div>
-        </div>
-
-        <div className="MbfWindowDiv" style={{flex: '1 1 auto', width: '100%', overflow: 'hidden'}}>
-          <div className="MbfWindowHeader" style={{ flexShrink: 0 }}>
-            <p className="MbfWindowHeaderText" style={{ display: 'flex', justifyContent: 'space-between' }}>Logs <span style={{ fontWeight: 'normal', fontSize: '12px',marginTop: '2px' }}>Filter: logger level "{logFilterLevel}" and search "{logFilterSearch}"</span></p>
-          </div>
-          <div style={{ flex: '1 1 auto', margin: '0px', padding: '0px', overflow: 'auto'}}>
-            <WebSocketComponent/>
-          </div>
-        </div>
-
-      </div>
-    </ThemeProvider>  
-    </div>
-  );
-}
-
-/*
-*/
-
-function AddRemovePlugins({ plugins, reloadSettings }) {
-  const [pluginName, setPluginName] = useState('matterbridge-');
-  const [open, setSnack] = useState(false);
-  const [anchorEl, setAnchorEl] = React.useState(null);
-  const { messages, sendMessage, logMessage } = useContext(WebSocketContext);
-
-  const handleSnackOpen = () => {
-    setSnack(true);
-  };
-
-  const handleSnackClose = (event, reason) => {
-    if (reason === 'clickaway') return;
-    setSnack(false);
-  };
-
-  const handleInstallPluginClick = () => {
-    logMessage('Plugins', `Installing plugin: ${pluginName}`);
-    sendCommandToMatterbridge('installplugin', pluginName);
-    setTimeout(() => {
-      reloadSettings();
-    }, 5000);
-  };
-
-  const handleAddPluginClick = () => {
-    logMessage('Plugins', `Adding plugin: ${pluginName}`);
-    sendCommandToMatterbridge('addplugin', pluginName);
-    setTimeout(() => {
-      reloadSettings();
-    }, 1000);
-  };
-
-  const handleClickVertical = (event) => {
-    setAnchorEl(event.currentTarget);
-  };
-
-  const handleCloseMenu = (value) => {
-    console.log('handleCloseMenu:', value);
-    if(value !== '') setPluginName(value);
-    setAnchorEl(null);
-  };
-
-  const theme = createTheme({
-    palette: {
-      primary: {
-        main: '#4CAF50', // your custom primary color
-      },
-    },
-  });
-
-  return (
-    <div style={{ display: 'flex', flexDirection: 'row', flex: '1 1 auto', alignItems: 'center', justifyContent: 'space-between', margin: '0px', padding: '10px', gap: '20px' }}>
-      <Snackbar anchorOrigin={{vertical: 'bottom', horizontal: 'right'}} open={open} onClose={handleSnackClose} autoHideDuration={5000}>
-        <Alert onClose={handleSnackClose} severity="info" variant="filled" sx={{ width: '100%', bgcolor: '#4CAF50' }}>Restart required</Alert>
-      </Snackbar>
-      <TextField value={pluginName} onChange={(event) => { setPluginName(event.target.value); }} size="small" id="plugin-name" label="Plugin name or plugin path" variant="outlined" fullWidth/>
-
-      <IconButton onClick={handleClickVertical}>
-        <MoreVert />
-      </IconButton>
-      <Menu id="simple-menu" anchorEl={anchorEl} keepMounted open={Boolean(anchorEl)} onClose={() => handleCloseMenu('')}>
-        <MenuItem onClick={() => handleCloseMenu('matterbridge-zigbee2mqtt')}>matterbridge-zigbee2mqtt</MenuItem>
-        <MenuItem onClick={() => handleCloseMenu('matterbridge-somfy-tahoma')}>matterbridge-somfy-tahoma</MenuItem>
-        <MenuItem onClick={() => handleCloseMenu('matterbridge-shelly')}>matterbridge-shelly</MenuItem>
-        <MenuItem onClick={() => handleCloseMenu('matterbridge-example-accessory-platform')}>matterbridge-example-accessory-platform</MenuItem>
-        <MenuItem onClick={() => handleCloseMenu('matterbridge-example-dynamic-platform')}>matterbridge-example-dynamic-platform</MenuItem>
-        <MenuItem onClick={() => handleCloseMenu('matterbridge-eve-door')}>matterbridge-eve-door</MenuItem>
-        <MenuItem onClick={() => handleCloseMenu('matterbridge-eve-motion')}>matterbridge-eve-motion</MenuItem>
-        <MenuItem onClick={() => handleCloseMenu('matterbridge-eve-energy')}>matterbridge-eve-energy</MenuItem>
-        <MenuItem onClick={() => handleCloseMenu('matterbridge-eve-weather')}>matterbridge-eve-weather</MenuItem>
-        <MenuItem onClick={() => handleCloseMenu('matterbridge-eve-room')}>matterbridge-eve-room</MenuItem>
-      </Menu>
-
-      <Tooltip title="Install or update a plugin from npm">
-        <Button onClick={handleInstallPluginClick} theme={theme} color="primary" variant='contained' size="small" aria-label="install" endIcon={<Download />} style={{ color: '#ffffff', height: '30px', minWidth: '90px' }}> Install</Button>
-      </Tooltip>        
-      <Tooltip title="Add an installed plugin">
-        <Button onClick={handleAddPluginClick} theme={theme} color="primary" variant='contained' size="small" aria-label="add" endIcon={<Add />} style={{ color: '#ffffff', height: '30px', minWidth: '90px' }}> Add</Button>
-      </Tooltip>        
-    </div>
-  );
-}
-
-// This function takes systemInfo as a parameter and returns a table element with the systemInfo
-function SystemInfoTable({ systemInfo, compact }) {
-  const excludeKeys = ['totalMemory', 'osRelease', 'osArch'];
-  if (compact && systemInfo.totalMemory) {
-    const totalMemory = systemInfo.totalMemory;
-    const freeMemory = systemInfo.freeMemory;
-    systemInfo.freeMemory = `${freeMemory} / ${totalMemory}`;
-    delete systemInfo.totalMemory;
-  }
-  if (compact && systemInfo.osRelease) {
-    const osType = systemInfo.osType;
-    const osRelease	= systemInfo.osRelease;
-    systemInfo.osType = `${osType} (${osRelease})`;
-    delete systemInfo.osRelease;
-  }
-  if(compact && systemInfo.osArch) {
-    const osPlatform = systemInfo.osPlatform;
-    const osArch = systemInfo.osArch;
-    systemInfo.osPlatform = `${osPlatform} (${osArch})`;
-    delete systemInfo.osArch;
-  }
-
-  return (
-    <div className="MbfWindowDiv" style={{ minWidth: '302px' }}>
-      <div className="MbfWindowDivTable">
-        <table>
-          <thead>
-            <tr>
-              <th colSpan="2">System Information</th>
-            </tr>
-          </thead>
-          <tbody>
-            {Object.entries(systemInfo).filter(([key, _]) => !excludeKeys.includes(key)).map(([key, value], index) => (
-              <tr key={key} className={index % 2 === 0 ? 'table-content-even' : 'table-content-odd'} style={{ borderTop: '1px solid #ddd' }}>
-                <td>{key}</td>
-                <td>
-                  <TruncatedText value={typeof value !== 'string' ? value.toString() : value} maxChars={26} />
-                </td>
-              </tr>
-            ))}
-          </tbody>
-        </table>
-      </div>
-    </div>
-  );
-}
-
-// This function takes systemInfo as a parameter and returns a table element with the systemInfo
-function MatterbridgeInfoTable({ matterbridgeInfo }) {
-  const excludeKeys = ['matterbridgeVersion', 'matterbridgeLatestVersion', 'matterLoggerLevel', 'debugEnabled', 'loggerLevel', 'bridgeMode', 'restartMode', 'matterbridgeFabricInformations', 'matterbridgeSessionInformations'];
-  if(matterbridgeInfo.bridgeMode === 'childbridge') excludeKeys.push('matterbridgePaired', 'matterbridgeConnected');
-  return (
-    <div className="MbfWindowDiv" style={{ minWidth: '302px' }}>
-      <div className="MbfWindowDivTable">
-        <table>
-          <thead>
-            <tr>
-              <th colSpan="2">Matterbridge Information</th>
-            </tr>
-          </thead>
-          <tbody>
-            {Object.entries(matterbridgeInfo)
-              .filter(([key, value]) => !excludeKeys.includes(key) && value !== undefined && value !== '')
-              .map(([key, value], index) => (
-              <tr key={key} className={index % 2 === 0 ? 'table-content-even' : 'table-content-odd'} style={{ borderTop: '1px solid #ddd' }}>
-                <td>{key.replace('matterbridgeConnected', 'connected').replace('matterbridgePaired', 'paired').replace('homeDirectory', 'home').replace('rootDirectory', 'root').replace('matterbridgeDirectory', 'storage').replace('matterbridgePluginDirectory', 'plugins').replace('globalModulesDirectory', 'modules')}</td>
-                <td>
-                  <TruncatedText value={typeof value !== 'string' ? value.toString() : value} maxChars={30} />
-                </td>
-              </tr>
-            ))}
-          </tbody>
-        </table>
-      </div>
-    </div>
-  );
-}
-
-function TruncatedText({ value, maxChars }) {
-  let displayText = value;
-  if (value.length > maxChars && maxChars > 3) { 
-    const charsToShow = maxChars - 3; 
-    const start = value.substring(0, Math.ceil(charsToShow / 2));
-    const end = value.substring(value.length - Math.floor(charsToShow / 2), value.length);
-    displayText = `${start} … ${end}`;
-  }
-  if(value !== displayText) return (
-    <Tooltip title={value} placement="top" PopperProps={{
-      modifiers: [
-        {
-          name: 'offset',
-          options: {
-            offset: [0, 12], 
-          },
-        },
-      ],
-    }}>
-      <span>{displayText}</span>
-    </Tooltip>
-  )
-  else return <span>{displayText}</span>
-}
-
-function QRDiv({ qrText, pairingText, qrWidth, topText, bottomText, matterbridgeInfo, plugin }) {
-  // console.log('QRDiv:', matterbridgeInfo, plugin);
-  if(matterbridgeInfo.bridgeMode === 'bridge' && matterbridgeInfo.matterbridgePaired === true) 
-    return ( 
-      <div className="MbfWindowDiv" style={{alignItems: 'center', minWidth: '302px', overflow: 'hidden'}} >
-        <div className="MbfWindowHeader">
-          <p className="MbfWindowHeaderText" style={{textAlign: 'left', overflow: 'hidden'}}>Paired fabrics</p>
-        </div>
-        <div className="MbfWindowBodyColumn">
-          {matterbridgeInfo.matterbridgeFabricInformations.map((fabric, index) => (
-            <div key={index} style={{ margin: '0px', padding: '10px', gap: '0px', backgroundColor: '#9e9e9e', textAlign: 'left', fontSize: '14px' }}>
-                <p className="status-blue" style={{ margin: '0px 10px 10px 10px', fontSize: '14px', padding: 0 }}>Fabric: {fabric.fabricIndex}</p>
-                <p style={{ margin: '0px 20px 0px 20px'}}>Vendor: {fabric.rootVendorId} {fabric.rootVendorName}</p>
-                {fabric.label !== '' && <p style={{ margin: '0px 20px 0px 20px'}}>Label: {fabric.label}</p>}
-                <p style={{ margin: '0px 20px 0px 20px'}}>Active sessions: {matterbridgeInfo.matterbridgeSessionInformations.filter(session => session.fabric.fabricIndex === fabric.fabricIndex).length}</p>
-            </div>  
-          ))}
-        </div>  
-      </div>
-  )  
-  else if(matterbridgeInfo.bridgeMode === 'childbridge' && plugin && plugin.paired === true) 
-    return ( 
-      <div className="MbfWindowDiv" style={{alignItems: 'center', minWidth: '302px', overflow: 'hidden'}} >
-        <div className="MbfWindowHeader">
-          <p className="MbfWindowHeaderText" style={{textAlign: 'left'}}>Paired fabrics</p>
-        </div>
-        <div className="MbfWindowBodyColumn">
-          {plugin.fabricInformations.map((fabric, index) => (
-            <div key={index} style={{ margin: '0px', padding: '10px', gap: '0px', backgroundColor: '#9e9e9e', textAlign: 'left', fontSize: '14px' }}>
-                <p className="status-blue" style={{ margin: '0px 10px 10px 10px', fontSize: '14px', padding: 0 }}>Fabric: {fabric.fabricIndex}</p>
-                <p style={{ margin: '0px 20px 0px 20px' }}>Vendor: {fabric.rootVendorId} {fabric.rootVendorName}</p>
-                {fabric.label !== '' && <p style={{ margin: '0px 20px 0px 20px'}}>Label: {fabric.label}</p>}
-                <p style={{ margin: '0px 20px 0px 20px' }}>Active sessions: {plugin.sessionInformations.filter(session => session.fabric.fabricIndex === fabric.fabricIndex).length}</p>
-            </div>  
-          ))}
-        </div>  
-      </div>
-  )
-  else if(matterbridgeInfo.bridgeMode === 'bridge' && matterbridgeInfo.matterbridgePaired !== true) 
-    return (
-      <div className="MbfWindowDiv" style={{alignItems: 'center', minWidth: '302px'}}>
-        <div className="MbfWindowHeader">
-          <p className="MbfWindowHeaderText" style={{textAlign: 'left'}}>{topText}</p>
-        </div>
-        <QRCode value={qrText} size={qrWidth} bgColor='#9e9e9e' style={{ margin: '20px' }}/>
-        <div className="MbfWindowFooter" style={{padding: 0, marginTop: '-5px', height: '30px'}}>
-          <div>
-            <p style={{ margin: 0, textAlign: 'center', fontSize: '14px' }}>Manual pairing code: {pairingText}</p>
-          </div>
-        </div>
-      </div>
-    );
-  else if(matterbridgeInfo.bridgeMode === 'childbridge' && plugin && plugin.paired !== true)  
-    return (
-      <div className="MbfWindowDiv" style={{alignItems: 'center', minWidth: '302px'}}>
-        <div className="MbfWindowHeader">
-          <p className="MbfWindowHeaderText" style={{textAlign: 'left'}}>{topText}</p>
-        </div>
-        <QRCode value={qrText} size={qrWidth} bgColor='#9e9e9e' style={{ margin: '20px' }}/>
-        <div className="MbfWindowFooter" style={{padding: 0, marginTop: '-5px', height: '30px'}}>
-          <div>
-            <p style={{ margin: 0, textAlign: 'center', fontSize: '14px' }}>Manual pairing code: {pairingText}</p>
-          </div>
-        </div>
-      </div>
-    );
-}
-
-function DialogConfigPlugin( { config, schema, handleCloseConfig }) {
-  console.log('DialogConfigPlugin:', config, schema);
-  const uiSchema = {
-    "password": {
-      "ui:widget": "password",
-    },
-    "ui:submitButtonOptions": {
-      "props": {
-        "variant": "contained",
-        "disabled": false,
-      },
-      "norender": false,
-      "submitText": "Save the changes to the config file",
-    },
-    'ui:globalOptions': { orderable: false },
-  };
-  const theme = createTheme({
-    palette: {
-      primary: {
-        main: '#4CAF50', 
-      },
-    },
-    components: {
-      MuiPaper: {
-        styleOverrides: {
-          root: {
-            border: "1px solid #ddd", 
-            backgroundColor: '#c4c2c2', 
-            boxShadow: '5px 5px 10px #888'
-          },
-        },
-      },
-      MuiTextField: {
-        defaultProps: {
-          size: 'small',
-        },
-      },
-      MuiButton: {
-        styleOverrides: {
-          root: {
-            color: '#ffffff',
-            backgroundColor: '#4CAF50', 
-          },
-        },
-        defaultProps: {
-          color: 'primary',
-          variant: 'contained',
-          size: 'small',
-        },
-      },
-    },
-  });
-  const handleSaveChanges = ({ formData }, event) => {
-    console.log('handleSaveChanges:', formData);
-    const config = JSON.stringify(formData, null, 2)
-    sendCommandToMatterbridge('saveconfig', formData.name, config);
-    // Close the dialog
-    handleCloseConfig();
-    // window.location.reload();
-  };    
-  return (
-  <ThemeProvider theme={theme}>
-    <div style={{ maxWidth: '800px' }}>
-      <Form schema={schema} formData={config} uiSchema={uiSchema} validator={validator} onSubmit={handleSaveChanges} />
-      <div style={{ paddingTop: '10px' }}>Restart Matterbridge to apply the changes</div>
-    </div>
-  </ThemeProvider>  
-  );
-}
-  
-export default Home;
+/* eslint-disable @typescript-eslint/no-unused-vars */
+/* eslint-disable no-console */
+// Home.js
+import React, { useEffect, useState, useRef, useContext } from 'react';
+import { StatusIndicator } from './StatusIndicator';
+import { theme } from './Header';
+import { sendCommandToMatterbridge } from '../App';
+import WebSocketComponent from './WebSocketComponent';
+import { WebSocketContext } from './WebSocketContext';
+
+// @mui
+import { Dialog, DialogTitle, DialogContent, TextField, Alert, Snackbar, Tooltip, IconButton, Button, createTheme, ThemeProvider, Select, MenuItem, Menu } from '@mui/material';
+import { DeleteForever, Download, Remove, Add, Unpublished, PublishedWithChanges, Settings, Favorite, Help, Announcement, QrCode2, MoreVert } from '@mui/icons-material';
+
+// @rjsf
+import Form from '@rjsf/mui';
+import validator from '@rjsf/validator-ajv8';
+
+import QRCode from 'qrcode.react';
+
+// npm install @mui/material @emotion/react @emotion/styled
+// npm install @mui/icons-material @mui/material @emotion/styled @emotion/react
+// npm install @rjsf/core @rjsf/utils @rjsf/validator-ajv8 @rjsf/mui
+
+function Home() {
+  const [wssHost, setWssHost] = useState(null);
+  const [qrCode, setQrCode] = useState('');
+  const [pairingCode, setPairingCode] = useState('');
+  const [systemInfo, setSystemInfo] = useState({});
+  const [matterbridgeInfo, setMatterbridgeInfo] = useState({});
+  const [plugins, setPlugins] = useState([]);
+  const [selectedRow, setSelectedRow] = useState(-1); // -1 no selection, 0 or greater for selected row
+  const [selectedPluginName, setSelectedPluginName] = useState('none'); // -1 no selection, 0 or greater for selected row
+  const [selectedPluginConfig, setSelectedPluginConfig] = useState({}); 
+  const [selectedPluginSchema, setSelectedPluginSchema] = useState({}); 
+  const [openSnack, setOpenSnack] = useState(false);
+  const [openConfig, setOpenConfig] = useState(false);
+  const [logFilterLevel, setLogFilterLevel] = useState(localStorage.getItem('logFilterLevel')??'info');
+  const [logFilterSearch, setLogFilterSearch] = useState(localStorage.getItem('logFilterSearch')??'*');
+  const { messages, sendMessage, logMessage, setLogFilters } = useContext(WebSocketContext);
+
+  const refAddRemove = useRef(null);
+  const refRegisteredPlugins = useRef(null);
+
+  const handleSnackOpen = () => {
+    setOpenSnack(true);
+  };
+
+  const handleSnackClose = (event, reason) => {
+    if (reason === 'clickaway') return;
+    setOpenSnack(false);
+  };
+
+  const handleOpenConfig = () => {
+    setOpenConfig(true);
+  };
+
+  const handleCloseConfig = () => {
+    setOpenConfig(false);
+    handleSnackOpen();
+    setTimeout(() => {
+      reloadSettings();
+    }, 1000);
+};
+
+
+  const columns = React.useMemo( () => [
+      { Header: 'Name', accessor: 'name' },
+      { Header: 'Description', accessor: 'description' },
+      { Header: 'Version', accessor: 'version' },
+      { Header: 'Author', accessor: 'author' },
+      { Header: 'Type', accessor: 'type' },
+      { Header: 'Devices', accessor: 'devices'},
+      { Header: 'Tools', accessor: 'qrcode' },
+      { Header: 'Status', accessor: 'status'},
+    ],
+    []
+  );
+
+  const fetchSettings = () => {
+
+    fetch('/api/settings')
+      .then(response => response.json())
+      .then(data => { 
+        console.log('From home /api/settings:', data); 
+        setWssHost(data.wssHost); 
+        if(data.matterbridgeInformation.bridgeMode==='bridge') {
+          setQrCode(data.qrPairingCode); 
+          setPairingCode(data.manualPairingCode);
+        }
+        setSystemInfo(data.systemInformation);
+        setMatterbridgeInfo(data.matterbridgeInformation);
+        localStorage.setItem('wssHost', data.wssHost);
+        localStorage.setItem('manualPairingCode', data.manualPairingCode); 
+        localStorage.setItem('qrPairingCode', data.qrPairingCode); 
+        localStorage.setItem('systemInformation', data.systemInformation); 
+        localStorage.setItem('matterbridgeInformation', data.matterbridgeInformation); 
+      })
+      .catch(error => console.error('Error fetching settings:', error));
+
+    fetch('/api/plugins')
+      .then(response => response.json())
+      .then(data => { 
+        console.log('From home /api/plugins:', data)
+        setPlugins(data); 
+      })
+      .catch(error => console.error('Error fetching plugins:', error));
+  };  
+
+  useEffect(() => {
+    // Call fetchSettings immediately and then every 10 minutes
+    fetchSettings();
+    const intervalId = setInterval(fetchSettings, 1 * 60 * 1000);
+  
+    // Clear the interval when the component is unmounted
+    return () => clearInterval(intervalId);
+
+  }, []); // The empty array causes this effect to run only once
+
+  // Function to reload settings on demand
+  const reloadSettings = () => {
+    fetchSettings();
+    console.log('reloadSettings');
+  };
+
+  const handleSelectQRCode = (row) => {
+    if (selectedRow === row) {
+      setSelectedRow(-1);
+      setSelectedPluginName('none');
+      // setQrCode(localStorage.getItem('qrPairingCode'));
+      // setPairingCode(localStorage.getItem('manualPairingCode'));
+      setQrCode('');
+      setPairingCode('');
+    } else {
+      setSelectedRow(row);
+      setSelectedPluginName(plugins[row].name);
+      setQrCode(plugins[row].qrPairingCode);
+      setPairingCode(plugins[row].manualPairingCode);
+    }
+    // console.log('Selected row:', row, 'plugin:', plugins[row].name, 'qrcode:', plugins[row].qrPairingCode);
+  };
+
+  const handleEnableDisable = (row) => {
+    console.log('Selected row:', row, 'plugin:', plugins[row].name, 'enabled:', plugins[row].enabled);
+    if(plugins[row].enabled===true) {
+      plugins[row].enabled=false;
+      logMessage('Plugins', `Disabling plugin: ${plugins[row].name}`);
+      sendCommandToMatterbridge('disableplugin', plugins[row].name);
+    }
+    else {
+      plugins[row].enabled=true;
+      logMessage('Plugins', `Enabling plugin: ${plugins[row].name}`);
+      sendCommandToMatterbridge('enableplugin', plugins[row].name);
+    }
+    if(matterbridgeInfo.bridgeMode === 'childbridge') {
+      setTimeout(() => {
+        reloadSettings();
+      }, 500);
+    }
+    if(matterbridgeInfo.bridgeMode === 'bridge') {
+      setTimeout(() => {
+        reloadSettings();
+      }, 500);
+    }
+  };
+
+  const handleUpdate = (row) => {
+    console.log('handleUpdate row:', row, 'plugin:', plugins[row].name);
+    logMessage('Plugins', `Updating plugin: ${plugins[row].name}`);
+    sendCommandToMatterbridge('installplugin', plugins[row].name);
+    handleSnackOpen({ vertical: 'bottom', horizontal: 'right' });
+    setTimeout(() => {
+      handleSnackClose();
+      reloadSettings();
+    }, 5000);
+  };
+
+  const handleRemovePlugin = (row) => {
+    console.log('handleRemovePluginClick row:', row, 'plugin:', plugins[row].name);
+    logMessage('Plugins', `Removing plugin: ${plugins[row].name}`);
+    sendCommandToMatterbridge('removeplugin', plugins[row].name);
+    setTimeout(() => {
+      reloadSettings();
+    }, 500);
+  };
+
+  const handleConfigPlugin = (row) => {
+    console.log('handleConfigPlugin row:', row, 'plugin:', plugins[row].name);
+    setSelectedPluginConfig(plugins[row].configJson);
+    setSelectedPluginSchema(plugins[row].schemaJson);
+    handleOpenConfig();
+  };
+
+  const handleSponsorPlugin = (row) => {
+    console.log('handleSponsorPlugin row:', row, 'plugin:', plugins[row].name);
+    window.open('https://www.buymeacoffee.com/luligugithub', '_blank');
+  };
+
+  const handleHelpPlugin = (row) => {
+    console.log('handleHelpPlugin row:', row, 'plugin:', plugins[row].name);
+    window.open(`https://github.com/Luligu/${plugins[row].name}/blob/main/README.md`, '_blank');
+  };
+
+  const handleChangelogPlugin = (row) => {
+    console.log('handleChangelogPlugin row:', row, 'plugin:', plugins[row].name);
+    window.open(`https://github.com/Luligu/${plugins[row].name}/blob/main/CHANGELOG.md`, '_blank');
+  };
+
+  /*
+        {matterbridgeInfo && <MatterbridgeInfoTable matterbridgeInfo={matterbridgeInfo}/>}
+      <div style={{ display: 'flex', flexDirection: 'column', height: 'calc(100vh - 60px - 40px)', maxHeight: 'calc(100vh - 60px - 40px)', width: '302px', minWidth: '302px', maxWidth: '302px', flex: '1 1 auto', gap: '20px' }}>
+      <div style={{ display: 'flex', flexDirection: 'column', height: 'calc(100vh - 60px - 40px)', maxHeight: 'calc(100vh - 60px - 40px)', flex: '1 1 auto', gap: '20px' }}>
+  */
+
+  if (wssHost === null) {
+    return <div>Loading settings...</div>;
+  }
+  return (
+    <div className="MbfPageDiv" style={{ flexDirection: 'row' }}>
+
+    <ThemeProvider theme={theme}>
+
+      <Dialog  open={openConfig} onClose={handleCloseConfig} maxWidth='600px' PaperProps={{style: { border: "2px solid #ddd", backgroundColor: '#c4c2c2', boxShadow: '5px 5px 10px #888'}}}>
+        <DialogTitle gap={'20px'}>
+          <div style={{ display: 'flex', flexDirection: 'row', alignItems: 'center', gap: '20px' }}>
+            <img src="matterbridge 64x64.png" alt="Matterbridge Logo" style={{ height: '64px', width: '64px' }} />
+            <h3>Matterbridge plugin configuration</h3>
+          </div>
+        </DialogTitle>
+        <DialogContent>
+          <DialogConfigPlugin config={selectedPluginConfig} schema={selectedPluginSchema} handleCloseConfig={handleCloseConfig}/>
+        </DialogContent>
+      </Dialog>
+
+      <div style={{ display: 'flex', flexDirection: 'column', height: '100%', width: '302px', minWidth: '302px', gap: '20px' }}>
+        {qrCode && <QRDiv qrText={qrCode} pairingText={pairingCode} qrWidth={256} topText="QR pairing code" bottomText={selectedPluginName==='none'?'Matterbridge':selectedPluginName} matterbridgeInfo={matterbridgeInfo} plugin={selectedRow===-1?undefined:plugins[selectedRow]}/>}
+        {systemInfo && <SystemInfoTable systemInfo={systemInfo} compact={true}/>}
+        {qrCode==='' && matterbridgeInfo && <MatterbridgeInfoTable matterbridgeInfo={matterbridgeInfo}/>}
+      </div>
+
+      <div style={{ display: 'flex', flexDirection: 'column', height: '100%', width: '100%', gap: '20px' }}>
+
+        <div className="MbfWindowDiv" style={{ flex: '0 0 auto', width: '100%', overflow: 'hidden' }}>
+          <div className="MbfWindowHeader">
+            <p className="MbfWindowHeaderText">Install add plugin</p>
+          </div>
+          <AddRemovePlugins ref={refAddRemove} plugins={plugins} reloadSettings={reloadSettings}/>
+        </div>
+
+        <div className="MbfWindowDiv" style={{ flex: '0 0 auto', width: '100%', overflow: 'hidden' }}>
+          <div className="MbfWindowDivTable" style={{ flex: '0 0 auto', overflow: 'hidden' }}>
+            <table ref={refRegisteredPlugins}>
+              <thead>
+                <tr>
+                  <th colSpan="8">Registered plugins</th>
+                </tr>
+                <tr>
+                  {columns.map((column, index) => (
+                    <th key={index}>{column.Header}</th>
+                  ))}
+                </tr>
+              </thead>
+              <tbody>
+                {plugins.map((plugin, index) => (
+
+                  <tr key={index} className={selectedRow === index ? 'table-content-selected' : index % 2 === 0 ? 'table-content-even' : 'table-content-odd'}>
+
+                    <td><Tooltip title={plugin.path}>{plugin.name}</Tooltip></td>
+                    <td>{plugin.description}</td>
+
+                    {plugin.latestVersion === undefined || plugin.latestVersion === plugin.version ?
+                      <td><Tooltip title="Plugin version">{plugin.version}</Tooltip></td> :
+                      <td><Tooltip title="New plugin version available, click to install"><span className="status-warning" onClick={() => handleUpdate(index)}>Update to v.{plugin.latestVersion}</span></Tooltip></td>
+                    }
+                    <td>{plugin.author.replace('https://github.com/', '')}</td>
+                    <td><Tooltip title="Update the plugin to the latest version">{plugin.latestVersion === undefined || plugin.latestVersion === plugin.version ? plugin.version : <span className="status-warning" onClick={() => handleUpdate(index)}>{`${plugin.version} -> ${plugin.latestVersion}`}</span>}</Tooltip></td>
+                    <td>{plugin.author.replace('https://github.com/', '')}</td>
+
+                    <td>{plugin.type === 'DynamicPlatform'?'Dynamic':'Accessory'}</td>
+                    <td>{plugin.registeredDevices}</td>
+                    <td>  
+                      <>
+                        {matterbridgeInfo && matterbridgeInfo.bridgeMode === 'childbridge' && !plugin.error && plugin.enabled ? <Tooltip title="Shows the QRCode or the fabrics"><IconButton style={{padding: 0}} className="PluginsIconButton" onClick={() => handleSelectQRCode(index)} size="small"><QrCode2 /></IconButton></Tooltip> : <></>}
+                        <Tooltip title="Plugin config"><IconButton style={{padding: 0}} className="PluginsIconButton" onClick={() => handleConfigPlugin(index)} size="small"><Settings /></IconButton></Tooltip>
+                        <Tooltip title="Remove the plugin"><IconButton style={{padding: 0}} className="PluginsIconButton" onClick={() => handleRemovePlugin(index)} size="small"><DeleteForever /></IconButton></Tooltip>
+                        {plugin.enabled ? <Tooltip title="Disable the plugin"><IconButton style={{padding: 0}} className="PluginsIconButton" onClick={() => handleEnableDisable(index)} size="small"><Unpublished /></IconButton></Tooltip> : <></>}
+                        {!plugin.enabled ? <Tooltip title="Enable the plugin"><IconButton style={{padding: 0}} className="PluginsIconButton" onClick={() => handleEnableDisable(index)} size="small"><PublishedWithChanges /></IconButton></Tooltip> : <></>}
+                        <Tooltip title="Plugin help"><IconButton style={{padding: 0}} className="PluginsIconButton" onClick={() => handleHelpPlugin(index)} size="small"><Help /></IconButton></Tooltip>
+                        <Tooltip title="Plugin version history"><IconButton style={{padding: 0}} className="PluginsIconButton" onClick={() => handleChangelogPlugin(index)} size="small"><Announcement /></IconButton></Tooltip>
+                        <Tooltip title="Sponsor the plugin"><IconButton style={{padding: 0, color: '#b6409c'}} className="PluginsIconButton" onClick={() => handleSponsorPlugin(index)} size="small"><Favorite /></IconButton></Tooltip>
+                      </>
+                    </td>
+                    <td>
+                      <div style={{ display: 'flex', flexDirection: 'row', flex: '1 1 auto', gap: '5px' }}>
+
+                        <Snackbar anchorOrigin={{vertical: 'bottom', horizontal: 'right'}} open={openSnack} onClose={handleSnackClose} autoHideDuration={10000}>
+                          <Alert onClose={handleSnackClose} severity="info" variant="filled" sx={{ width: '100%', bgcolor: '#4CAF50' }}>Restart needed!</Alert>
+                        </Snackbar>
+                        {plugin.error ? 
+                          <>
+                            <StatusIndicator status={false} enabledText='Error' disabledText='Error' tooltipText='The plugin is in error state. Check the log!'/></> :
+                          <>
+                            {plugin.enabled === false ?
+                              <>
+                                <StatusIndicator status={plugin.enabled} enabledText='Enabled' disabledText='Disabled' tooltipText='Whether the plugin is enable or disabled'/></> :
+                              <>
+                                {plugin.loaded && plugin.started && plugin.configured && plugin.paired && plugin.connected ? 
+                                  <>
+                                    <StatusIndicator status={plugin.loaded} enabledText='Running' tooltipText='Whether the plugin is running'/></> : 
+                                  <>
+                                    {plugin.loaded && plugin.started && plugin.configured && plugin.connected===undefined ? 
+                                      <>
+                                        <StatusIndicator status={plugin.loaded} enabledText='Running' tooltipText='Whether the plugin is running'/></> : 
+                                      <>
+                                        <StatusIndicator status={plugin.enabled} enabledText='Enabled' disabledText='Disabled' tooltipText='Whether the plugin is enable or disabled'/>
+                                        <StatusIndicator status={plugin.loaded} enabledText='Loaded' tooltipText='Whether the plugin has been loaded'/>
+                                        <StatusIndicator status={plugin.started} enabledText='Started' tooltipText='Whether the plugin started'/>
+                                        <StatusIndicator status={plugin.configured} enabledText='Configured' tooltipText='Whether the plugin has been configured'/>
+                                        {matterbridgeInfo && matterbridgeInfo.bridgeMode === 'childbridge' ? <StatusIndicator status={plugin.paired} enabledText='Paired' tooltipText='Whether the plugin has been paired'/> : <></>}
+                                        {matterbridgeInfo && matterbridgeInfo.bridgeMode === 'childbridge' ? <StatusIndicator status={plugin.connected} enabledText='Connected' tooltipText='Whether the controller connected'/> : <></>}
+                                      </>
+                                    }
+                                  </>
+                                }
+                              </>
+                            }
+                          </>
+                        }
+                      </div> 
+                    </td>
+                  </tr>
+                ))}
+              </tbody>
+            </table>
+          </div>
+        </div>
+
+        <div className="MbfWindowDiv" style={{flex: '1 1 auto', width: '100%', overflow: 'hidden'}}>
+          <div className="MbfWindowHeader" style={{ flexShrink: 0 }}>
+            <p className="MbfWindowHeaderText" style={{ display: 'flex', justifyContent: 'space-between' }}>Logs <span style={{ fontWeight: 'normal', fontSize: '12px',marginTop: '2px' }}>Filter: logger level "{logFilterLevel}" and search "{logFilterSearch}"</span></p>
+          </div>
+          <div style={{ flex: '1 1 auto', margin: '0px', padding: '0px', overflow: 'auto'}}>
+            <WebSocketComponent/>
+          </div>
+        </div>
+
+      </div>
+    </ThemeProvider>  
+    </div>
+  );
+}
+
+/*
+*/
+
+function AddRemovePlugins({ plugins, reloadSettings }) {
+  const [pluginName, setPluginName] = useState('matterbridge-');
+  const [open, setSnack] = useState(false);
+  const [anchorEl, setAnchorEl] = React.useState(null);
+  const { messages, sendMessage, logMessage } = useContext(WebSocketContext);
+
+  const handleSnackOpen = () => {
+    setSnack(true);
+  };
+
+  const handleSnackClose = (event, reason) => {
+    if (reason === 'clickaway') return;
+    setSnack(false);
+  };
+
+  const handleInstallPluginClick = () => {
+    logMessage('Plugins', `Installing plugin: ${pluginName}`);
+    sendCommandToMatterbridge('installplugin', pluginName);
+    setTimeout(() => {
+      reloadSettings();
+    }, 5000);
+  };
+
+  const handleAddPluginClick = () => {
+    logMessage('Plugins', `Adding plugin: ${pluginName}`);
+    sendCommandToMatterbridge('addplugin', pluginName);
+    setTimeout(() => {
+      reloadSettings();
+    }, 1000);
+  };
+
+  const handleClickVertical = (event) => {
+    setAnchorEl(event.currentTarget);
+  };
+
+  const handleCloseMenu = (value) => {
+    console.log('handleCloseMenu:', value);
+    if(value !== '') setPluginName(value);
+    setAnchorEl(null);
+  };
+
+  const theme = createTheme({
+    palette: {
+      primary: {
+        main: '#4CAF50', // your custom primary color
+      },
+    },
+  });
+
+  return (
+    <div style={{ display: 'flex', flexDirection: 'row', flex: '1 1 auto', alignItems: 'center', justifyContent: 'space-between', margin: '0px', padding: '10px', gap: '20px' }}>
+      <Snackbar anchorOrigin={{vertical: 'bottom', horizontal: 'right'}} open={open} onClose={handleSnackClose} autoHideDuration={5000}>
+        <Alert onClose={handleSnackClose} severity="info" variant="filled" sx={{ width: '100%', bgcolor: '#4CAF50' }}>Restart required</Alert>
+      </Snackbar>
+      <TextField value={pluginName} onChange={(event) => { setPluginName(event.target.value); }} size="small" id="plugin-name" label="Plugin name or plugin path" variant="outlined" fullWidth/>
+
+      <IconButton onClick={handleClickVertical}>
+        <MoreVert />
+      </IconButton>
+      <Menu id="simple-menu" anchorEl={anchorEl} keepMounted open={Boolean(anchorEl)} onClose={() => handleCloseMenu('')}>
+        <MenuItem onClick={() => handleCloseMenu('matterbridge-zigbee2mqtt')}>matterbridge-zigbee2mqtt</MenuItem>
+        <MenuItem onClick={() => handleCloseMenu('matterbridge-somfy-tahoma')}>matterbridge-somfy-tahoma</MenuItem>
+        <MenuItem onClick={() => handleCloseMenu('matterbridge-shelly')}>matterbridge-shelly</MenuItem>
+        <MenuItem onClick={() => handleCloseMenu('matterbridge-example-accessory-platform')}>matterbridge-example-accessory-platform</MenuItem>
+        <MenuItem onClick={() => handleCloseMenu('matterbridge-example-dynamic-platform')}>matterbridge-example-dynamic-platform</MenuItem>
+        <MenuItem onClick={() => handleCloseMenu('matterbridge-eve-door')}>matterbridge-eve-door</MenuItem>
+        <MenuItem onClick={() => handleCloseMenu('matterbridge-eve-motion')}>matterbridge-eve-motion</MenuItem>
+        <MenuItem onClick={() => handleCloseMenu('matterbridge-eve-energy')}>matterbridge-eve-energy</MenuItem>
+        <MenuItem onClick={() => handleCloseMenu('matterbridge-eve-weather')}>matterbridge-eve-weather</MenuItem>
+        <MenuItem onClick={() => handleCloseMenu('matterbridge-eve-room')}>matterbridge-eve-room</MenuItem>
+      </Menu>
+
+      <Tooltip title="Install or update a plugin from npm">
+        <Button onClick={handleInstallPluginClick} theme={theme} color="primary" variant='contained' size="small" aria-label="install" endIcon={<Download />} style={{ color: '#ffffff', height: '30px', minWidth: '90px' }}> Install</Button>
+      </Tooltip>        
+      <Tooltip title="Add an installed plugin">
+        <Button onClick={handleAddPluginClick} theme={theme} color="primary" variant='contained' size="small" aria-label="add" endIcon={<Add />} style={{ color: '#ffffff', height: '30px', minWidth: '90px' }}> Add</Button>
+      </Tooltip>        
+    </div>
+  );
+}
+
+// This function takes systemInfo as a parameter and returns a table element with the systemInfo
+function SystemInfoTable({ systemInfo, compact }) {
+  const excludeKeys = ['totalMemory', 'osRelease', 'osArch'];
+  if (compact && systemInfo.totalMemory) {
+    const totalMemory = systemInfo.totalMemory;
+    const freeMemory = systemInfo.freeMemory;
+    systemInfo.freeMemory = `${freeMemory} / ${totalMemory}`;
+    delete systemInfo.totalMemory;
+  }
+  if (compact && systemInfo.osRelease) {
+    const osType = systemInfo.osType;
+    const osRelease	= systemInfo.osRelease;
+    systemInfo.osType = `${osType} (${osRelease})`;
+    delete systemInfo.osRelease;
+  }
+  if(compact && systemInfo.osArch) {
+    const osPlatform = systemInfo.osPlatform;
+    const osArch = systemInfo.osArch;
+    systemInfo.osPlatform = `${osPlatform} (${osArch})`;
+    delete systemInfo.osArch;
+  }
+
+  return (
+    <div className="MbfWindowDiv" style={{ minWidth: '302px' }}>
+      <div className="MbfWindowDivTable">
+        <table>
+          <thead>
+            <tr>
+              <th colSpan="2">System Information</th>
+            </tr>
+          </thead>
+          <tbody>
+            {Object.entries(systemInfo).filter(([key, _]) => !excludeKeys.includes(key)).map(([key, value], index) => (
+              <tr key={key} className={index % 2 === 0 ? 'table-content-even' : 'table-content-odd'} style={{ borderTop: '1px solid #ddd' }}>
+                <td>{key}</td>
+                <td>
+                  <TruncatedText value={typeof value !== 'string' ? value.toString() : value} maxChars={26} />
+                </td>
+              </tr>
+            ))}
+          </tbody>
+        </table>
+      </div>
+    </div>
+  );
+}
+
+// This function takes systemInfo as a parameter and returns a table element with the systemInfo
+function MatterbridgeInfoTable({ matterbridgeInfo }) {
+  const excludeKeys = ['matterbridgeVersion', 'matterbridgeLatestVersion', 'matterLoggerLevel', 'debugEnabled', 'loggerLevel', 'bridgeMode', 'restartMode', 'matterbridgeFabricInformations', 'matterbridgeSessionInformations'];
+  if(matterbridgeInfo.bridgeMode === 'childbridge') excludeKeys.push('matterbridgePaired', 'matterbridgeConnected');
+  return (
+    <div className="MbfWindowDiv" style={{ minWidth: '302px' }}>
+      <div className="MbfWindowDivTable">
+        <table>
+          <thead>
+            <tr>
+              <th colSpan="2">Matterbridge Information</th>
+            </tr>
+          </thead>
+          <tbody>
+            {Object.entries(matterbridgeInfo)
+              .filter(([key, value]) => !excludeKeys.includes(key) && value !== undefined && value !== '')
+              .map(([key, value], index) => (
+              <tr key={key} className={index % 2 === 0 ? 'table-content-even' : 'table-content-odd'} style={{ borderTop: '1px solid #ddd' }}>
+                <td>{key.replace('matterbridgeConnected', 'connected').replace('matterbridgePaired', 'paired').replace('homeDirectory', 'home').replace('rootDirectory', 'root').replace('matterbridgeDirectory', 'storage').replace('matterbridgePluginDirectory', 'plugins').replace('globalModulesDirectory', 'modules')}</td>
+                <td>
+                  <TruncatedText value={typeof value !== 'string' ? value.toString() : value} maxChars={30} />
+                </td>
+              </tr>
+            ))}
+          </tbody>
+        </table>
+      </div>
+    </div>
+  );
+}
+
+function TruncatedText({ value, maxChars }) {
+  let displayText = value;
+  if (value.length > maxChars && maxChars > 3) { 
+    const charsToShow = maxChars - 3; 
+    const start = value.substring(0, Math.ceil(charsToShow / 2));
+    const end = value.substring(value.length - Math.floor(charsToShow / 2), value.length);
+    displayText = `${start} … ${end}`;
+  }
+  if(value !== displayText) return (
+    <Tooltip title={value} placement="top" PopperProps={{
+      modifiers: [
+        {
+          name: 'offset',
+          options: {
+            offset: [0, 12], 
+          },
+        },
+      ],
+    }}>
+      <span>{displayText}</span>
+    </Tooltip>
+  )
+  else return <span>{displayText}</span>
+}
+
+function QRDiv({ qrText, pairingText, qrWidth, topText, bottomText, matterbridgeInfo, plugin }) {
+  // console.log('QRDiv:', matterbridgeInfo, plugin);
+  if(matterbridgeInfo.bridgeMode === 'bridge' && matterbridgeInfo.matterbridgePaired === true) 
+    return ( 
+      <div className="MbfWindowDiv" style={{alignItems: 'center', minWidth: '302px', overflow: 'hidden'}} >
+        <div className="MbfWindowHeader">
+          <p className="MbfWindowHeaderText" style={{textAlign: 'left', overflow: 'hidden'}}>Paired fabrics</p>
+        </div>
+        <div className="MbfWindowBodyColumn">
+          {matterbridgeInfo.matterbridgeFabricInformations.map((fabric, index) => (
+            <div key={index} style={{ margin: '0px', padding: '10px', gap: '0px', backgroundColor: '#9e9e9e', textAlign: 'left', fontSize: '14px' }}>
+                <p className="status-blue" style={{ margin: '0px 10px 10px 10px', fontSize: '14px', padding: 0 }}>Fabric: {fabric.fabricIndex}</p>
+                <p style={{ margin: '0px 20px 0px 20px'}}>Vendor: {fabric.rootVendorId} {fabric.rootVendorName}</p>
+                {fabric.label !== '' && <p style={{ margin: '0px 20px 0px 20px'}}>Label: {fabric.label}</p>}
+                <p style={{ margin: '0px 20px 0px 20px'}}>Active sessions: {matterbridgeInfo.matterbridgeSessionInformations.filter(session => session.fabric.fabricIndex === fabric.fabricIndex).length}</p>
+            </div>  
+          ))}
+        </div>  
+      </div>
+  )  
+  else if(matterbridgeInfo.bridgeMode === 'childbridge' && plugin && plugin.paired === true) 
+    return ( 
+      <div className="MbfWindowDiv" style={{alignItems: 'center', minWidth: '302px', overflow: 'hidden'}} >
+        <div className="MbfWindowHeader">
+          <p className="MbfWindowHeaderText" style={{textAlign: 'left'}}>Paired fabrics</p>
+        </div>
+        <div className="MbfWindowBodyColumn">
+          {plugin.fabricInformations.map((fabric, index) => (
+            <div key={index} style={{ margin: '0px', padding: '10px', gap: '0px', backgroundColor: '#9e9e9e', textAlign: 'left', fontSize: '14px' }}>
+                <p className="status-blue" style={{ margin: '0px 10px 10px 10px', fontSize: '14px', padding: 0 }}>Fabric: {fabric.fabricIndex}</p>
+                <p style={{ margin: '0px 20px 0px 20px' }}>Vendor: {fabric.rootVendorId} {fabric.rootVendorName}</p>
+                {fabric.label !== '' && <p style={{ margin: '0px 20px 0px 20px'}}>Label: {fabric.label}</p>}
+                <p style={{ margin: '0px 20px 0px 20px' }}>Active sessions: {plugin.sessionInformations.filter(session => session.fabric.fabricIndex === fabric.fabricIndex).length}</p>
+            </div>  
+          ))}
+        </div>  
+      </div>
+  )
+  else if(matterbridgeInfo.bridgeMode === 'bridge' && matterbridgeInfo.matterbridgePaired !== true) 
+    return (
+      <div className="MbfWindowDiv" style={{alignItems: 'center', minWidth: '302px'}}>
+        <div className="MbfWindowHeader">
+          <p className="MbfWindowHeaderText" style={{textAlign: 'left'}}>{topText}</p>
+        </div>
+        <QRCode value={qrText} size={qrWidth} bgColor='#9e9e9e' style={{ margin: '20px' }}/>
+        <div className="MbfWindowFooter" style={{padding: 0, marginTop: '-5px', height: '30px'}}>
+          <div>
+            <p style={{ margin: 0, textAlign: 'center', fontSize: '14px' }}>Manual pairing code: {pairingText}</p>
+          </div>
+        </div>
+      </div>
+    );
+  else if(matterbridgeInfo.bridgeMode === 'childbridge' && plugin && plugin.paired !== true)  
+    return (
+      <div className="MbfWindowDiv" style={{alignItems: 'center', minWidth: '302px'}}>
+        <div className="MbfWindowHeader">
+          <p className="MbfWindowHeaderText" style={{textAlign: 'left'}}>{topText}</p>
+        </div>
+        <QRCode value={qrText} size={qrWidth} bgColor='#9e9e9e' style={{ margin: '20px' }}/>
+        <div className="MbfWindowFooter" style={{padding: 0, marginTop: '-5px', height: '30px'}}>
+          <div>
+            <p style={{ margin: 0, textAlign: 'center', fontSize: '14px' }}>Manual pairing code: {pairingText}</p>
+          </div>
+        </div>
+      </div>
+    );
+}
+
+function DialogConfigPlugin( { config, schema, handleCloseConfig }) {
+  console.log('DialogConfigPlugin:', config, schema);
+  const uiSchema = {
+    "password": {
+      "ui:widget": "password",
+    },
+    "ui:submitButtonOptions": {
+      "props": {
+        "variant": "contained",
+        "disabled": false,
+      },
+      "norender": false,
+      "submitText": "Save the changes to the config file",
+    },
+    'ui:globalOptions': { orderable: false },
+  };
+  const theme = createTheme({
+    palette: {
+      primary: {
+        main: '#4CAF50', 
+      },
+    },
+    components: {
+      MuiPaper: {
+        styleOverrides: {
+          root: {
+            border: "1px solid #ddd", 
+            backgroundColor: '#c4c2c2', 
+            boxShadow: '5px 5px 10px #888'
+          },
+        },
+      },
+      MuiTextField: {
+        defaultProps: {
+          size: 'small',
+        },
+      },
+      MuiButton: {
+        styleOverrides: {
+          root: {
+            color: '#ffffff',
+            backgroundColor: '#4CAF50', 
+          },
+        },
+        defaultProps: {
+          color: 'primary',
+          variant: 'contained',
+          size: 'small',
+        },
+      },
+    },
+  });
+  const handleSaveChanges = ({ formData }, event) => {
+    console.log('handleSaveChanges:', formData);
+    const config = JSON.stringify(formData, null, 2)
+    sendCommandToMatterbridge('saveconfig', formData.name, config);
+    // Close the dialog
+    handleCloseConfig();
+    // window.location.reload();
+  };    
+  return (
+  <ThemeProvider theme={theme}>
+    <div style={{ maxWidth: '800px' }}>
+      <Form schema={schema} formData={config} uiSchema={uiSchema} validator={validator} onSubmit={handleSaveChanges} />
+      <div style={{ paddingTop: '10px' }}>Restart Matterbridge to apply the changes</div>
+    </div>
+  </ThemeProvider>  
+  );
+}
+  
+export default Home;