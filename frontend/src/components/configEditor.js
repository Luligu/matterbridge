/* eslint-disable no-unused-vars */
/* eslint-disable react-hooks/exhaustive-deps */
/* eslint-disable no-console */
// React
import { useState, useMemo } from 'react';

// @mui/material
import IconButton from '@mui/material/IconButton';
import createTheme from '@mui/material/styles/createTheme';
import Typography from '@mui/material/Typography';
import Box from '@mui/material/Box';
import Checkbox from '@mui/material/Checkbox';
import Dialog from '@mui/material/Dialog';
import DialogTitle from '@mui/material/DialogTitle';
import DialogContent from '@mui/material/DialogContent';
import DialogActions from '@mui/material/DialogActions';
import Button from '@mui/material/Button';
import List from '@mui/material/List';
import ListItem from '@mui/material/ListItem';
import ListItemButton from '@mui/material/ListItem';
import ListItemText from '@mui/material/ListItemText';
import ThemeProvider from '@mui/material/styles/ThemeProvider';
import ListItemIcon from '@mui/material/ListItemIcon';
import Tooltip from '@mui/material/Tooltip';
import TextField from '@mui/material/TextField';

// @mui/icons-material
import DeleteForever from '@mui/icons-material/DeleteForever';
import Add from '@mui/icons-material/Add';
import ListIcon from '@mui/icons-material/List';
import WifiIcon from '@mui/icons-material/Wifi'; // For selectDevice icon=wifi
import BluetoothIcon from '@mui/icons-material/Bluetooth'; // For selectDevice icon=ble
import HubIcon from '@mui/icons-material/Hub';  // For selectDevice icon=hub
import KeyboardDoubleArrowUpIcon from '@mui/icons-material/KeyboardDoubleArrowUp';
import KeyboardDoubleArrowDownIcon from '@mui/icons-material/KeyboardDoubleArrowDown';
import ErrorOutlineIcon from '@mui/icons-material/ErrorOutline';  // For ErrorListTemplate
import ViewInArIcon from '@mui/icons-material/ViewInAr'; // For entities icon=component
import DeviceHubIcon from '@mui/icons-material/DeviceHub'; // For entities icon=matter

// @rjsf
<<<<<<< HEAD
=======
import { Templates } from '@rjsf/mui';
>>>>>>> 42ccb940
import { getSubmitButtonOptions, FormContextType, RJSFSchema, StrictRJSFSchema, SubmitButtonProps } from '@rjsf/utils';

// Frontend custom components
import { getCssVariable } from './muiTheme';
import { selectDevices, selectEntities } from './HomePlugins';
import { debug } from '../App';

const titleSx = { fontSize: '16px', fontWeight: 'bold', color: 'var(--div-text-color)', backgroundColor: 'var(--div-bg-color)' };
const descriptionSx = { fontSize: '12px', fontWeight: 'normal', color: 'var(--div-text-color)', backgroundColor: 'var(--div-bg-color)' };

export function createConfigTheme(primaryColor) {
  return createTheme({
    palette: {
      primary: {
        main: primaryColor,
      },
      action: {
        disabled: 'var(--main-label-color)',
      },
      text: {
        disabled: 'var(--main-label-color)',
      },
    },
    components: {
      MuiDialog: {
        styleOverrides: {
          paper: {
            color: 'var(--div-text-color)',
            backgroundColor: 'var(--div-bg-color)',
            border: '2px solid var(--div-border-color)',
            borderRadius: 'var(--div-border-radius)',
            boxShadow: '2px 2px 5px var(--div-shadow-color)',
          },
        },
      },
      MuiTooltip: {
        defaultProps: {
          placement: 'top-start',
          arrow: true,
        },
        styleOverrides: {
          tooltip: {
            color: '#ffffff',
            backgroundColor: 'var(--primary-color)',
            fontSize: '14px',
            fontWeight: 'normal',
          },
        },
      },
      MuiTextField: {
        defaultProps: {
          size: 'small',
          variant: 'outlined',
        },
      },
      MuiOutlinedInput: {
        styleOverrides: {
          root: {
            color: 'var(--div-text-color)',
            backgroundColor: 'var(--div-bg-color)',
            '& .MuiOutlinedInput-notchedOutline': {
              borderColor: 'var(--main-label-color)',
            },
            '&:hover .MuiOutlinedInput-notchedOutline': {
              borderColor: 'var(--main-text-color)',
            },
            '&.Mui-focused .MuiOutlinedInput-notchedOutline': {
              borderColor: 'var(--primary-color)',
            },
            padding: '4px 8px',
          },
          input: {
            color: 'var(--div-text-color)',
            padding: '4px 8px',
          },
        },
      },
      MuiInputLabel: {
        styleOverrides: {
          root: {
            color: 'var(--main-label-color)',
            '&.Mui-focused': {
              color: 'var(--primary-color)',
            },
            '&.Mui-disabled': {
              color: 'var(--main-label-color)',
            },
          },
        },
      },
      MuiButton: {
        styleOverrides: {
          root: {
            color: 'var(--main-button-color)',
            backgroundColor: 'var(--main-button-bg-color)',
          },
        },
        defaultProps: {
          variant: 'contained',
          size: 'small',
        },
      },
      MuiTypography: {
        fontFamily: 'Roboto, Helvetica, Arial, sans-serif',
      },
      MuiCheckbox: {
        styleOverrides: {
          root: {
            color: 'var(--main-label-color)',
            '&.Mui-checked': {
              color: 'var(--primary-color)',
            },
          },
        },
      },
      MuiIconButton: {
        styleOverrides: {
          root: {
            padding: '0px',
            margin: '0px',
            '&.Mui-disabled': {
              color: 'var(--main-label-color)',
            },
          },
        },
        defaultProps: {
          size: 'small',
          color: 'primary',
        },
      },
      MuiListItemIcon: {
        styleOverrides: {
          root: {
            color: 'var(--div-text-color)',
          },
        },
      },
      MuiListItemButton: {
        styleOverrides: {
          root: {
            margin: '0px',
            padding: '0px',
          },
        },
      },
      MuiListItemText: {
        styleOverrides: {
          root: {
            cursor: 'pointer',
            margin: '0px',
            padding: '5px',
            '&:hover': {
              backgroundColor: 'var(--main-grey-color)',
            },
          },
          primary: {
            color: 'var(--div-text-color)',
            fontSize: '16px',
            fontWeight: 'bold',
          },
          secondary: {
            color: 'var(--div-text-color)',
            fontSize: '14px',
            fontWeight: 'normal',
          },
        },
      },
      MuiBox: {
        styleOverrides: {
          root: {
            padding: '5px',
            margin: '0px',
          },
        },
      },
    },
  });
}

export function ArrayFieldTemplate(props) {
  const { canAdd, onAddClick, schema, title } = props;
  if (debug) console.log('ArrayFieldTemplate: title', title, 'description', schema.description, 'items', props.items);

  const [dialogDeviceOpen, setDialogDeviceOpen] = useState(false);
  const [dialogEntityOpen, setDialogEntityOpen] = useState(false);
  const [dialogDeviceEntityOpen, setDialogDeviceEntityOpen] = useState(false);
  const [filter, setFilter] = useState('');

  const primaryColor = useMemo(() => getCssVariable('--primary-color', '#009a00'), []);
  const theme = useMemo(() => createConfigTheme(primaryColor), []);

  const handleFilterChange = (event) => {
    setFilter(event.target.value);
  };

  const handleDialogDeviceToggle = () => {
    setDialogDeviceOpen(!dialogDeviceOpen);
  };

  const handleDialogEntityToggle = () => {
    setDialogEntityOpen(!dialogEntityOpen);
  };

  const handleDialogDeviceEntityToggle = () => {
    setDialogDeviceEntityOpen(!dialogDeviceEntityOpen);
  };

  const handleSelectDeviceValue = (value) => {
    // console.log('ArrayFieldTemplate: handleSelectValue', value);
    setDialogDeviceOpen(false);
    // Trigger onAddClick to add the selected new item
    if (schema.selectFrom === 'serial')
      schema.items.default = value.serial;
    else if (schema.selectFrom === 'name')
      schema.items.default = value.name;
    onAddClick();
  };

  const handleSelectEntityValue = (value) => {
    // console.log('ArrayFieldTemplate: handleSelectEntityValue', value);
    setDialogEntityOpen(false);
    // Trigger onAddClick to add the selected new item
    if (schema.selectEntityFrom === 'name')
      schema.items.default = value.name;
    else if (schema.selectEntityFrom === 'description')
      schema.items.default = value.description;
    onAddClick();
  }

  const handleSelectDeviceEntityValue = (value) => {
    // console.log('ArrayFieldTemplate: handleSelectEntityValue', value);
    setDialogDeviceEntityOpen(false);
    // Trigger onAddClick to add the selected new item
    if (schema.selectDeviceEntityFrom === 'name')
      schema.items.default = value.name;
    else if (schema.selectDeviceEntityFrom === 'description')
      schema.items.default = value.description;
    onAddClick();
  }

  return (
    <Box sx={{ padding: '10px', margin: '0px', border: '1px solid grey' }}>
      {title && (
        <Box sx={{ display: 'flex', justifyContent: 'space-between', alignItems: 'center', padding: '0px', margin: '0px', marginBottom: '0px' }}>
          {title && (
            <Typography sx={titleSx}>{title}</Typography>
          )}
          {canAdd && (
            <Box sx={{ display: 'flex', justifyContent: 'space-between', alignItems: 'center', padding: '0px', margin: '0px', marginBottom: '0px' }}>
              {schema.selectFrom &&
                <Tooltip title="Add a device from the list">
                  <IconButton onClick={handleDialogDeviceToggle}>
                    <ListIcon />
                  </IconButton>
                </Tooltip>
              }
              {schema.selectEntityFrom &&
                <Tooltip title="Add an entity from the list">
                  <IconButton onClick={handleDialogEntityToggle}>
                    <ListIcon />
                  </IconButton>
                </Tooltip>
              }
              {schema.selectDeviceEntityFrom &&
                <Tooltip title="Add a device entity from the list">
                  <IconButton onClick={handleDialogDeviceEntityToggle}>
                    <ListIcon />
                  </IconButton>
                </Tooltip>
              }
              <Tooltip title="Add a new item">
                <IconButton onClick={onAddClick} size="small" color="primary">
                  <Add />
                </IconButton>
              </Tooltip>
            </Box>
          )}
        </Box>
      )}
      {schema.description && (
        <Box sx={{ padding: '0px', margin: '0px', marginBottom: '10px' }}>
          <Typography sx={descriptionSx}>{schema.description}</Typography>
        </Box>
      )}
      {props.items.map((element) => (
        <Box key={element.index} sx={{ display: 'flex', alignItems: 'center', padding: '0px', margin: '0px', marginBottom: '10px' }}>
          <Box sx={{ flexGrow: 1 }}>
            {element.children}
          </Box>
          <IconButton disabled={!element.hasMoveUp} onClick={element.onReorderClick(element.index, element.index - 1)} sx={{ marginLeft: '5px'}}>
            <KeyboardDoubleArrowUpIcon />
          </IconButton>
          <IconButton disabled={!element.hasMoveDown} onClick={element.onReorderClick(element.index, element.index + 1)}>
            <KeyboardDoubleArrowDownIcon />
          </IconButton>
          <Tooltip title="Remove the device">
            <IconButton onClick={element.onDropIndexClick(element.index)}>
              <DeleteForever />
            </IconButton>
          </Tooltip>
        </Box>
      ))}

      <ThemeProvider theme={theme}>
        {/* Dialog for selecting a device */}
        <Dialog open={dialogDeviceOpen} onClose={handleDialogDeviceToggle} PaperProps={{
          sx: {
            maxHeight: '50vh', // Set the maximum height to 50% of the viewport height
            maxWidth: '50vw', // Set the maximum width to 50% of the viewport width
            overflow: 'auto',  // Allow scrolling for overflowing content
          },
        }}>
          <DialogTitle>Select a device</DialogTitle>
          <DialogContent>
            <Box sx={{ display: 'flex', flexDirection: 'row', alignItems: 'center', gap: '10px', marginBottom: '10px' }}>
              <Typography variant="subtitle1" sx={{ whiteSpace: 'nowrap' }}>Filter by:</Typography>
              <TextField
                fullWidth
                variant="outlined"
                value={filter}
                onChange={handleFilterChange}
                placeholder="Enter serial or name"
              />
            </Box>
            <List dense>
              {selectDevices.filter((v) => v.serial.toLowerCase().includes(filter.toLowerCase()) || v.name.toLowerCase().includes(filter.toLowerCase())).map((value, index) => (
                <ListItemButton onClick={() => handleSelectDeviceValue(value)} key={index}>
                  {value.icon === 'wifi' && <ListItemIcon><WifiIcon /></ListItemIcon>}
                  {value.icon === 'ble' && <ListItemIcon><BluetoothIcon /></ListItemIcon>}
                  {value.icon === 'hub' && <ListItemIcon><HubIcon /></ListItemIcon>}
                  <ListItemText primary={value.serial} secondary={value.name} />
                </ListItemButton>
              ))}
            </List>
          </DialogContent>
          <DialogActions>
            <Button onClick={handleDialogDeviceToggle}>Close</Button>
          </DialogActions>
        </Dialog>

        {/* Dialog for selecting an entity */}
        <Dialog open={dialogEntityOpen} onClose={handleDialogEntityToggle} PaperProps={{
          sx: {
            maxHeight: '50vh', // Set the maximum height to 50% of the viewport height
            maxWidth: '50vw', // Set the maximum width to 50% of the viewport width
            overflow: 'auto',  // Allow scrolling for overflowing content
          },
        }}>
          <DialogTitle>Select an entity</DialogTitle>
          <DialogContent>
            <Box sx={{ display: 'flex', flexDirection: 'row', alignItems: 'center', gap: '10px', marginBottom: '10px' }}>
              <Typography variant="subtitle1" sx={{ whiteSpace: 'nowrap' }}>Filter by:</Typography>
              <TextField
                fullWidth
                variant="outlined"
                value={filter}
                onChange={handleFilterChange}
                placeholder="Enter name or description"
              />
            </Box>
            <List dense>
              {selectEntities.filter((v) => v.name.toLowerCase().includes(filter.toLowerCase()) || v.description.toLowerCase().includes(filter.toLowerCase())).map((value, index) => (
                <ListItemButton onClick={() => handleSelectEntityValue(value)} key={index}>
                  {value.icon === 'wifi' && <ListItemIcon><WifiIcon /></ListItemIcon>}
                  {value.icon === 'ble' && <ListItemIcon><BluetoothIcon /></ListItemIcon>}
                  {value.icon === 'hub' && <ListItemIcon><HubIcon /></ListItemIcon>}
                  {value.icon === 'component' && <ListItemIcon><ViewInArIcon /></ListItemIcon>}
                  {value.icon === 'matter' && <ListItemIcon><DeviceHubIcon /></ListItemIcon>}
                  <ListItemText primary={value.name} secondary={value.description} />
                </ListItemButton>
              ))}
            </List>
          </DialogContent>
          <DialogActions>
            <Button onClick={handleDialogEntityToggle}>Close</Button>
          </DialogActions>
        </Dialog>

        {/* Dialog for selecting a device entity */}
        <Dialog open={dialogDeviceEntityOpen} onClose={handleDialogDeviceEntityToggle} PaperProps={{
          sx: {
            maxHeight: '50vh', // Set the maximum height to 50% of the viewport height
            maxWidth: '50vw', // Set the maximum width to 50% of the viewport width
            overflow: 'auto',  // Allow scrolling for overflowing content
          },
        }}>
          <DialogTitle>Select an entity for {title}</DialogTitle>
          <DialogContent>
            <List dense>
              {selectDevices.filter((d) => d.serial === title || d.name === title).map((value, index) => {
                // console.log('ArrayFieldTemplate: handleSelectDeviceEntityValue value:', value, value.entities);
                // console.log('ArrayFieldTemplate: handleSelectDeviceEntityValue schema:', schema);
                return value.entities?.map((entity, index) => (
                  <ListItemButton onClick={() => handleSelectDeviceEntityValue(entity)} key={index}>
                    {entity.icon === 'wifi' && <ListItemIcon><WifiIcon /></ListItemIcon>}
                    {entity.icon === 'ble' && <ListItemIcon><BluetoothIcon /></ListItemIcon>}
                    {entity.icon === 'hub' && <ListItemIcon><HubIcon /></ListItemIcon>}
                    {entity.icon === 'component' && <ListItemIcon><ViewInArIcon /></ListItemIcon>}
                    {entity.icon === 'matter' && <ListItemIcon><DeviceHubIcon /></ListItemIcon>}
                    <ListItemText primary={entity.name} secondary={entity.description} />
                  </ListItemButton>
                ));
              })}
            </List>
          </DialogContent>
          <DialogActions>
            <Button onClick={handleDialogDeviceEntityToggle}>Close</Button>
          </DialogActions>
        </Dialog>
      </ThemeProvider>

    </Box>
  );
}

export function ObjectFieldTemplate(props) {
  const { onAddClick, schema, properties, title, description } = props;

  const [dialogDeviceOpen, setDialogDeviceOpen] = useState(false);
  const [filter, setFilter] = useState('');
  const [newkey, setNewkey] = useState('');

  const primaryColor = useMemo(() => getCssVariable('--primary-color', '#009a00'), []);
  const theme = useMemo(() => createConfigTheme(primaryColor), []);

  const handleFilterChange = (event) => {
    setFilter(event.target.value);
  };

  const handleDialogDeviceToggle = () => {
    setDialogDeviceOpen(!dialogDeviceOpen);
  };

  const handleSelectDeviceValue = (value) => {
    setDialogDeviceOpen(false);
    let newkey = '';
    if (schema.selectFrom === 'serial')
      newkey = value.serial;
    else if (schema.selectFrom === 'name')
      newkey = value.name;
    setNewkey(newkey);
    console.log('ObjectFieldTemplate: handleSelectValue newkey:', newkey);

    // Trigger onAddClick returned function to add the selected new item
    const addProperty = onAddClick(schema);
    addProperty();
  };

  const handleAddItem = (event) => {
    // Trigger onAddClick returned function to add the selected new item
    const addProperty = onAddClick(schema);
    addProperty();
  };

  // Check if this is the entire schema or an individual object
  const isRoot = !schema.additionalProperties;
  if (debug) console.log('ObjectFieldTemplate: title', title, 'description', description, 'schema', schema, 'isRoot', isRoot);
  if (debug) console.log('ObjectFieldTemplate: props', props);

  if (!isRoot && newkey !== '') {
    console.log('ObjectFieldTemplate: newkey', newkey, 'properties', properties);
    properties.forEach((p) => {
      if (p.name === 'newKey' && p.content.key === 'newKey' && p.content.props.name === 'newKey' && p.content.props.onKeyChange && newkey !== '') {
        const newName = newkey;
        setNewkey(''); // No enter again...
        p.content.props.onKeyChange(newName);
      }
    });
  }

  return (
    <Box sx={{ padding: '10px', margin: '0px', border: isRoot ? 'none' : '1px solid grey' }}>
      {/* Title for root */}
      {schema.title && isRoot && (
        <Box sx={{ display: 'flex', justifyContent: 'space-between', alignItems: 'center', padding: '0px', margin: '0px', marginBottom: '10px' }}>
          <Typography sx={titleSx}>{schema.title}</Typography>
        </Box>
      )}
      {/* Title, Select and Add for object */}
      {title && !isRoot && (
        <Box sx={{ display: 'flex', justifyContent: 'space-between', alignItems: 'center', padding: '0px', margin: '0px', marginBottom: '0px' }}>
          <Typography sx={titleSx}>{title}</Typography>
          <Box sx={{ display: 'flex', justifyContent: 'space-between', alignItems: 'center', padding: '0px', margin: '0px', marginBottom: '0px' }}>
            {schema.selectFrom &&
              <Tooltip title="Add a device from the list">
                <IconButton onClick={handleDialogDeviceToggle}>
                  <ListIcon />
                </IconButton>
              </Tooltip>
            }
            <Tooltip title="Add a new item">
              <IconButton onClick={handleAddItem} size="small" color="primary">
                <Add />
              </IconButton>
            </Tooltip>
          </Box>
        </Box>
      )}
      {/* Description for both */}
      {schema.description && (
        <Box sx={{ padding: '0px', margin: '0px', marginBottom: '10px' }}>
          <Typography sx={descriptionSx}>{schema.description}</Typography>
        </Box>
      )}
      {/* Iterate over each property in the object */}
      {properties.map(({ content, name, disabled, readonly, hidden }) => (
        <Box
          key={name}
          sx={{
            padding: ['object', 'array', 'boolean'].includes(schema.properties[name].type) ? '0px' : '10px',
            margin: '0px',
            marginBottom: '10px',
            border: ['object', 'array', 'boolean'].includes(schema.properties[name].type) ? 'none' : '1px solid grey'
          }}>
          {!['object', 'array', 'boolean'].includes(schema.properties[name].type) && (
            <Box sx={{ padding: '0px', margin: '0px', marginBottom: '10px' }}>
              <Typography sx={titleSx}>{name}</Typography>
            </Box>
          )}
          <Box sx={{ flexGrow: 1, padding: '0px', margin: '0px', marginBottom: '0px' }}>
            {content}
          </Box>
        </Box>
      ))}

      <ThemeProvider theme={theme}>
        {/* Dialog for selecting a device */}
        <Dialog open={dialogDeviceOpen} onClose={handleDialogDeviceToggle} PaperProps={{
          sx: {
            maxHeight: '50vh', // Set the maximum height to 50% of the viewport height
            maxWidth: '50vw', // Set the maximum width to 50% of the viewport width
            overflow: 'auto',  // Allow scrolling for overflowing content
          },
        }}>
          <DialogTitle>Select a device</DialogTitle>
          <DialogContent>
            <Box sx={{ display: 'flex', flexDirection: 'row', alignItems: 'center', gap: '10px', marginBottom: '10px' }}>
              <Typography variant="subtitle1" sx={{ whiteSpace: 'nowrap' }}>Filter by:</Typography>
              <TextField
                fullWidth
                variant="outlined"
                value={filter}
                onChange={handleFilterChange}
                placeholder="Enter serial or name"
              />
            </Box>
            <List dense>
              {selectDevices.filter((v) => v.serial.toLowerCase().includes(filter.toLowerCase()) || v.name.toLowerCase().includes(filter.toLowerCase())).map((value, index) => (
                <ListItemButton onClick={() => handleSelectDeviceValue(value)} key={index}>
                  {value.icon === 'wifi' && <ListItemIcon><WifiIcon /></ListItemIcon>}
                  {value.icon === 'ble' && <ListItemIcon><BluetoothIcon /></ListItemIcon>}
                  {value.icon === 'hub' && <ListItemIcon><HubIcon /></ListItemIcon>}
                  <ListItemText primary={value.serial} secondary={value.name} />
                </ListItemButton>
              ))}
            </List>
          </DialogContent>
          <DialogActions>
            <Button onClick={handleDialogDeviceToggle}>Close</Button>
          </DialogActions>
        </Dialog>
      </ThemeProvider>

    </Box>
  );
}

export function CheckboxWidget(props) {
  // console.log('CheckboxWidget: props', props);
  const { name, value, schema, onChange } = props;
  return (
    <Box sx={{ padding: '10px', margin: '0px', border: '1px solid grey' }}>
      {name && (
        <Box sx={{ display: 'flex', justifyContent: 'flex-start', alignItems: 'center', padding: '0px', margin: '0px' }}>
          <Typography sx={titleSx}>{name}</Typography>
          <Checkbox checked={value} onChange={() => onChange(!value)} />
        </Box>
      )}
      {schema.description && (
        <Box sx={{ padding: '0px', margin: '0px' }}>
          <Typography sx={descriptionSx}>{schema.description}</Typography>
        </Box>
      )}
    </Box>
  );
};

export function DescriptionFieldTemplate(props) {
  const { description } = props;
  if (!description) return null;
  return (
    <Box sx={{ padding: '0px', margin: '0px', marginTop: '5px' }}>
      <Typography sx={descriptionSx}>dft {description}</Typography>
    </Box>
  );
}

export function TitleFieldTemplate(props) {
  const { id, required, title } = props;
  if (!title) return null;
  return (
    <Box sx={{ padding: '0px', margin: '0px', marginTop: '5px' }}>
      <Typography sx={titleSx}>tft {title}{required && <mark>***</mark>}</Typography>
    </Box>
  );
}

export function TitleFieldTemplate(props) {
  const { id, required, title } = props;
  if (!title) return null;
  return (
    <Box sx={{ padding: '0px', margin: '0px', marginTop: '5px' }}>
      <Typography sx={titleSx}>{title}{required && <mark>***</mark>}</Typography>
    </Box>
  );
}

export function ErrorListTemplate({ errors }) {
  return (
    <Box sx={{ padding: '10px', margin: '10px', border: '1px solid grey' }}>
      <Typography variant="h6" color="error" gutterBottom>
        Please fix the following errors:
      </Typography>
      <List>
        {errors.map((error, index) => (
          <ListItem key={index}>
            <ListItemIcon>
              <ErrorOutlineIcon color="error" />
            </ListItemIcon>
            <ListItemText primary={error.stack} />
          </ListItem>
        ))}
      </List>
    </Box>
  );
};

export function FieldErrorTemplate({ errors }) {
  if (!errors) return null;
  return (
    <Box sx={{ padding: '0px', margin: '0px', marginTop: '5px' }}>
      {errors.map((error, index) => (
        <Typography key={index} color="error" variant="body2" sx={{ marginLeft: 1 }}>
          {error}
        </Typography>
      ))}
    </Box>
  );
};

export function RemoveButton(props) {
  const { ...otherProps } = props;
  return (
    <Tooltip title="Remove the item">
      <IconButton size='small' color='primary' {...otherProps}>
        <DeleteForever />
      </IconButton>
    </Tooltip>
  );
}

export function SubmitButton({ uiSchema }) {
  const { submitText, norender, props: submitButtonProps = {} } = getSubmitButtonOptions(uiSchema);
  if (norender) {
    return null;
  }
  return (
    <Box sx={{ padding: '0px', margin: '0px' }}>
      <Button type='submit' variant='contained' color='primary' {...submitButtonProps}>
        {submitText}
      </Button>
      <Button variant='contained' color='primary'>
        Cancel
      </Button>
    </Box>
);
}

export function BaseInputTemplate(props) {
  const { 
    id,
    name, // remove this from textFieldProps
    placeholder,
    required,
    readonly,
    disabled,
    type,
    label,
    hideLabel,
    hideError,
    value,
    onChange,
    onChangeOverride,
    onBlur,
    onFocus,
    autofocus,
    options,
    schema,
    uiSchema,
    rawErrors = [],
    formContext,
    registry,
    InputLabelProps,
    } = props;

  return (
    <Box sx={{ padding: '0px', margin: '0px', marginTop: '5px', border: '1px solid red' }}>
      <TextField
        id={id}
        placeholder={placeholder}
        label={label}
        autoFocus={autofocus}
        required={required}
        disabled={disabled || readonly}
        value={value || value === 0 ? value : ''}
        error={rawErrors.length > 0}
        onChange={onChangeOverride || onChange}
        onBlur={onBlur}
        onFocus={onFocus}
        fullWidth
      />
    </Box>
  );
};
<|MERGE_RESOLUTION|>--- conflicted
+++ resolved
@@ -38,10 +38,6 @@
 import DeviceHubIcon from '@mui/icons-material/DeviceHub'; // For entities icon=matter
 
 // @rjsf
-<<<<<<< HEAD
-=======
-import { Templates } from '@rjsf/mui';
->>>>>>> 42ccb940
 import { getSubmitButtonOptions, FormContextType, RJSFSchema, StrictRJSFSchema, SubmitButtonProps } from '@rjsf/utils';
 
 // Frontend custom components
